--- conflicted
+++ resolved
@@ -598,8 +598,6 @@
 		dialog `Your passengers are met by an overly enthusiastic greeting service of comically overdressed "wilderness guides." You can't help but think these people are either about to end up on a popular reality show, or be safely fleeced of their money, but they're not the sort of characters who engender much sympathy for such fates. One of the greeters quietly transfers to you your payment of <payment>.`
 
 
-<<<<<<< HEAD
-=======
 mission "Gemini Shipyards Shipment [0]"
 	name "Shipment to <planet>"
 	description "Deliver <cargo> to <destination>, the home of Gemini Shipyards, a constituent of the Republic Navy Yard and one of the most advanced shipyards in human space. Payment is <payment>."
@@ -679,7 +677,6 @@
 		dialog phrase "generic cargo delivery payment"
 
 
->>>>>>> 0faed6a2
 
 # Martini Bombings jobs
 
