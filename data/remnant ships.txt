# Copyright (c) 2017 by Michael Zahniser
#
# Endless Sky is free software: you can redistribute it and/or modify it under the
# terms of the GNU General Public License as published by the Free Software
# Foundation, either version 3 of the License, or (at your option) any later version.
#
# Endless Sky is distributed in the hope that it will be useful, but WITHOUT ANY
# WARRANTY; without even the implied warranty of MERCHANTABILITY or FITNESS FOR A
# PARTICULAR PURPOSE.  See the GNU General Public License for more details.



ship "Albatross"
	plural "Albatrosses"
	sprite "ship/albatross"
	thumbnail "thumbnail/albatross"
	attributes
		category "Heavy Warship"
		licenses
			"Remnant Capital"
		cost 20250000
		"shields" 34200
		"hull" 12600
		"required crew" 44
		"bunks" 75
		"cargo space" 124
		"mass" 610
		"drag" 8.6
		"heat dissipation" 0.6
		"fuel capacity" 600
		"ramscoop" 2
		"outfit space" 668
		"weapon capacity" 236
		"engine capacity" 142
		"shield generation" 5.2
		"shield energy" 4.6
		"hull repair rate" 1.5
		"hull energy" 1.2
		"outfit scan power" 18
		"outfit scan speed" 1
		"tactical scan power" 39
		weapon
			"blast radius" 360
			"shield damage" 3600
			"hull damage" 1800
			"hit force" 5400
	outfits
		"Inhibitor Cannon" 6
		"Thrasher Turret" 2
		"Point Defense Turret"

		"Aeon Cell"
		"Epoch Cell"
		"Crystal Capacitor"
		"Thermoelectric Cooler" 2
		"Quantum Key Stone"

		"Smelter-Class Thruster"
		"Smelter-Class Steering"
		"Scram Drive"

	engine -28 155 .8
	engine 28 155 .8
	engine 0 184 .9
	gun 0 -190
	gun -9 -177 "Inhibitor Cannon"
	gun 9 -177 "Inhibitor Cannon"
	gun -14 -162 "Inhibitor Cannon"
	gun 14 -162 "Inhibitor Cannon"
	gun -18 -144 "Inhibitor Cannon"
	gun 18 -144 "Inhibitor Cannon"
	turret -23 -34 "Thrasher Turret"
	turret 23 -34 "Thrasher Turret"
	turret -74 62
	turret 74 62
	turret 0 77 "Point Defense Turret"
	explode "small explosion" 30
	explode "medium explosion" 60
	explode "large explosion" 40
	explode "huge explosion" 10
	"final explode" "final explosion large" 1
	description "Once they left human space, it became apparent to the Remnant that they would need to build their own shipyards in order to defend themselves if they were discovered by the Alphas or any other unfriendly faction. Using new composite materials that they discovered, they built ships very different from anything seen in human space."

ship "Albatross" "Albatross (Sniper)"
	outfits
		"Inhibitor Cannon" 5
		"EMP Torpedo Bay" 2
		"Point Defense Turret" 3
		"EMP Torpedo" 18

		"Aeon Cell"
		"Epoch Cell"
		"Crystal Capacitor"
		"Thermoelectric Cooler" 2
		"Quantum Key Stone"
		"Salvage Scanner"
		"Outfits Expansion"
		"Tuning Rifle" 57

		"Forge-Class Thruster"
		"Crucible-Class Thruster"
		"Smelter-Class Steering"
		"Forge-Class Steering"
		"Scram Drive"

	gun "Inhibitor Cannon"
	gun "Inhibitor Cannon"
	gun "Inhibitor Cannon"
	gun "Inhibitor Cannon"
	gun "Inhibitor Cannon"
	gun "EMP Torpedo Bay"
	gun "EMP Torpedo Bay"

	turret "Point Defense Turret"
	turret "Point Defense Turret"
	turret
	turret
	turret "Point Defense Turret"

ship "Albatross" "Albatross (Turret)"
	outfits
		"Thrasher Turret" 4
		"Point Defense Turret"

		"Aeon Cell"
		"Epoch Cell"
		"Millennium Cell"
		"Crystal Capacitor"
		"Thermoelectric Cooler"
		"Outfits Expansion" 2
		"Tuning Rifle" 49

		"Smelter-Class Thruster"
		"Smelter-Class Steering"
		"Scram Drive"

	turret "Thrasher Turret"
	turret "Thrasher Turret"
	turret "Thrasher Turret"
	turret "Thrasher Turret"
	turret "Point Defense Turret"

ship "Albatross" "Albatross (Heavy)"
	outfits
		"Inhibitor Cannon" 3
		"Thrasher Cannon" 4
		"Thrasher Turret" 3

		"Aeon Cell"
		"Epoch Cell"
		"Millennium Cell"
		"Crystal Capacitor" 2
		"Thermoelectric Cooler" 2
		"Outfits Expansion" 4
		"Tuning Rifle" 65

		"Forge-Class Thruster"
		"Crucible-Class Thruster"
		"Smelter-Class Steering"
		"Forge-Class Steering"
		"Scram Drive"

	gun "Inhibitor Cannon"
	gun "Inhibitor Cannon"
	gun "Inhibitor Cannon"
	gun "Thrasher Cannon"
	gun "Thrasher Cannon"
	gun "Thrasher Cannon"
	gun "Thrasher Cannon"
	turret "Thrasher Turret"
	turret "Thrasher Turret"
	turret
	turret
	turret "Thrasher Turret"

ship "Albatross" "Albatross (Shield)"
	outfits
		"Point Defense Turret" 4
		"Thrasher Turret"

		"Aeon Cell"
		"Millennium Cell"
		"Thermoelectric Cooler" 1
		"Outfits Expansion" 6
		"Systems Core (Large)" 3
		"Small Heat Shunt" 1
		"Large Heat Shunt" 1
		
		"Tuning Rifle" 75

		"Crucible-Class Thruster"
		"Forge-Class Steering"
		"Hyperdrive"

	turret "Thrasher Turret"
	turret "Point Defense Turret"
	turret "Point Defense Turret"
	turret "Point Defense Turret"
	turret "Point Defense Turret"



ship "Gascraft"
	plural "Gascraft"
	sprite "ship/gascraft"
	thumbnail "thumbnail/gascraft"
	attributes
		category Transport
		cost 530000
		"shields" 800
		"hull" 1500
		"required crew" 1
		"bunks" 2
		"mass" 44
		"drag" 1.27
		"heat dissipation" 0.9
		"fuel capacity" 700
		"energy capacity" 150
		"ramscoop" 0.5
		"cargo space" 8
		"outfit space" 80
		"engine capacity" 26
		"shield generation" 0.6
		"shield energy" 0.4
		"hull repair rate" 1.2
		"hull energy" 0.9
		"gaslining" 1
		"outfit scan power" 24
		"outfit scan speed" 1
		"tactical scan power" 52
		"atmosphere scan" 100
	outfits
		"Millennium Cell"
		"Emergency Ramscoop"
		"Quantum Key Stone"

		"Anvil-Class Engine"
		"Hyperdrive"

	engine 0 30
	explode "tiny explosion" 8
	explode "small explosion" 7
	description "Centuries ago, the Remnant built these ships in order to explore the upper atmosphere of nearby gas giants. The Archons took issue with the Remnant's research methods, and the studies were unable to be completed. The remaining gascraft have been gathering dust in storage for centuries while the Remnant wait to see if the anger of the Archons will subside."



ship "Gull"
	sprite "ship/gull"
	thumbnail "thumbnail/gull"
	attributes
		category "Light Freighter"
		licenses
			Remnant
		cost 9500000
		"shields" 6500
		"hull" 2500
		"required crew" 3
		"bunks" 20
		"mass" 270
		"drag" 6
		"heat dissipation" 0.7
		"fuel capacity" 600
		"ramscoop" 1
		"cargo space" 175
		"outfit space" 310
		"weapon capacity" 83
		"engine capacity" 101
		"shield generation" 1.6
		"shield energy" 1.1
		"hull repair rate" 0.7
		"hull energy" 0.5
		"cloak" .02
		"cloaking energy" 5
		"cloaking fuel" .1
		"outfit scan power" 12
		"outfit scan speed" 1
		"tactical scan power" 26
		weapon
			"blast radius" 80
			"shield damage" 800
			"hull damage" 400
			"hit force" 1200
	outfits
		"Inhibitor Cannon" 1
		"Point Defense Turret"

		"Epoch Cell"
		"Crystal Capacitor"
		"Emergency Ramscoop" 2
		"Quantum Key Stone"
		"Salvage Scanner"
		"Tuning Rifle" 3

		"Forge-Class Thruster"
		"Forge-Class Steering"
		"Hyperdrive"

	engine -12 70 0.7
	engine 12 70 0.7
	engine 0 78 1
	gun 0 -96 "Inhibitor Cannon"
	gun -7 -94
	gun 7 -94
	turret 0 26 "Point Defense Turret"
	explode "tiny explosion" 40
	explode "small explosion" 20
	explode "medium explosion" 10
	"final explode" "final explosion small" 1
	description "While the Starling was the first successful ship to use technology derived from alien ruins, the Gull is the most recent. The current increase in Korath activities has caused foraging for resources to become a risky endeavor, forcing the Remnant to develop a specialized freighter for hauling cargo from remote sites without revealing their presence to hostile aliens."
	description "	The Gull has quickly proven its worth, allowing the Starling fleets to return to riskier activities while the Gull takes over the hazardous convoy routes. It is now the primary element of the Remnant's extra-territorial resource operations."
	description "	The cloaking technology is built into the Gull's hull; it cannot be removed or transferred to another ship."

ship "Gull" "Gull (Sniper)"
	outfits
		"Inhibitor Cannon" 3
		"Point Defense Turret"

		"Epoch Cell"
		"Millennium Cell"
		"Crystal Capacitor"
		"Salvage Scanner" 2
		"Outfits Expansion"
		"Tuning Rifle" 4

		"Forge-Class Thruster"
		"Forge-Class Steering"
		"Hyperdrive"

ship "Gull" "Gull (Support)"
	outfits
		"EMP Torpedo Bay"
		"Inhibitor Cannon" 2
		"Point Defense Turret"
		"EMP Torpedo" 5

		"Epoch Cell"
		"Millennium Cell"
		"Crystal Capacitor"
		"Salvage Scanner" 2
		"Outfits Expansion"
		"Tuning Rifle" 3

		"Forge-Class Thruster"
		"Forge-Class Steering"
		"Hyperdrive"

ship "Gull" "Gull (Cargo)"
	outfits
		"Cargo Expansion" 4

		"Epoch Cell"
		"Crystal Capacitor"
		"Salvage Scanner"
		"Tuning Rifle" 3

		"Forge-Class Thruster"
		"Forge-Class Steering"
		"Hyperdrive"

ship "Gull" "Gull (Bunks)"
	outfits
		"Bunk Room" 4

		"Epoch Cell"
		"Crystal Capacitor"
		"Salvage Scanner"
		"Tuning Rifle" 3

		"Forge-Class Thruster"
		"Forge-Class Steering"
		"Hyperdrive"



ship "Ibis"
	sprite "ship/ibis"
	thumbnail "thumbnail/ibis"
	attributes
		category "Medium Warship"
		licenses
			"Remnant Capital"
<<<<<<< HEAD
		"cost" 30000000
		"shields" 25700
		"hull" 12000
		"required crew" 20
		"bunks" 48
		"mass" 300
		"drag" 7.1
		"heat dissipation" 0.7
		"fuel capacity" 700
		"ramscoop" 2
		"outfit space" 558
		"cargo space" 103
		"weapon capacity" 200
		"engine capacity" 142
		"shield generation" 6
		"shield energy" 4.6
		"hull repair rate" 2
		"hull energy" 1.2
=======
		"cost" 11627000
		"shields" 14400
		"hull" 6200
		"required crew" 16
		"bunks" 36
		"mass" 350
		"drag" 5.1
		"heat dissipation" 0.7
		"fuel capacity" 700
		"ramscoop" 2
		"cargo space" 103
		"outfit space" 427
		"weapon capacity" 147
		"engine capacity" 109
		"shield generation" 3.5
		"shield energy" 3.1
		"hull repair rate" 1.2
		"hull energy" 0.95
>>>>>>> 0939265a
		"outfit scan power" 18
		"outfit scan speed" 1
		"tactical scan power" 39
		weapon
			"blast radius" 240
			"shield damage" 2400
			"hull damage" 1200
			"hit force" 3000
	outfits
		"Inhibitor Cannon" 3
<<<<<<< HEAD
		"Thrasher Turret" 1
		"Point Defense Turret" 2

		"Aeon Cell"
		"Crystal Capacitor"
		"Emergency Ramscoop" 2
		"Thermoelectric Cooler" 3
		"Quantum Key Stone"
		"Salvage Scanner"
		"Tuning Rifle" 20

		"Forge-Class Thruster"
		"Crucible-Class Thruster"
		"Forge-Class Steering"
		"Crucible-Class Steering"
		"Hyperdrive"
=======
		"Point Defense Turret"
		"Thrasher Turret"
		
		"Epoch Cell"
		"Millennium Cell"
		"Crystal Capacitor" 2
		"Emergency Ramscoop"
		"Thermoelectric Cooler" 2
		"Quantum Key Stone"
		"Salvage Scanner"
		"Tuning Rifle" 20
		
		"Forge-Class Thruster"
		"Forge-Class Steering" 2
		"Scram Drive"
>>>>>>> 0939265a
		
	drone 0 30 over 
	drone -34 68 over
	drone 0 81 over
	drone 34 68 over
	fighter -25 10 under
	fighter 25 10 under
	engine -16.5 120 0.7
	engine 0 116.5 1
	engine 16.5 120 0.7
	gun 0 -135.5 "Inhibitor Cannon"
	gun 15.5 -102 "Inhibitor Cannon"
	gun -15.5 -102 "Inhibitor Cannon"
<<<<<<< HEAD
	turret 0 -62 "Thrasher Turret"
	turret 0 -20.5 "Point Defense Turret"
	turret 0 58.5 "Point Defense Turret"
	
=======
	turret 0 -62
	turret 0 -20.5 "Point Defense Turret"
	turret 0 58.5 "Thrasher Turret"
>>>>>>> 0939265a
	leak "leak" 50 50
	leak "flame" 50 80
	leak "big leak" 90 30
	explode "tiny explosion" 10
	explode "small explosion" 25
	explode "medium explosion" 25
	explode "large explosion" 10
	"final explode" "final explosion medium"
<<<<<<< HEAD
	description "This is the Ibis. A slightly carrier that serves as a mining platform for terns, as well as an escort ship for pelican fleets and a combat platform for terns used in screening roles. Stats are currently made up from whole cloth and need revision."
=======
	description "The Ibis is a multipurpose carrier that serves as a mobile mining platform, an escort ship for Pelican fleets, and a combat platform using Terns for screening. It is capable of fielding a single wing of support craft, consisting of two Petrels and four Terns."
	description "	The Ibis was designed shortly after the Albatross as a means of extending the range of resource collection efforts after the Remnant realized that an Alpha invasion might not be as imminent as originally believed."
>>>>>>> 0939265a



ship "Pelican"
	sprite "ship/pelican"
	thumbnail "thumbnail/pelican"
	attributes
		category "Heavy Freighter"
		licenses
			"Remnant Capital"
		cost 9900000
		"shields" 11300
		"hull" 5700
		"required crew" 14
		"bunks" 35
		"cargo space" 302
		"mass" 320
		"drag" 7.2
		"heat dissipation" 0.7
		"fuel capacity" 600
		"ramscoop" 2
		"outfit space" 480
		"weapon capacity" 157
		"engine capacity" 144
		"shield generation" 2.7
		"shield energy" 1.8
		"hull repair rate" 1
		"hull energy" 0.75
		"outfit scan power" 12
		"outfit scan speed" 1
		"tactical scan power" 26
		weapon
			"blast radius" 160
			"shield damage" 1600
			"hull damage" 800
			"hit force" 2400
	outfits
		"Thrasher Turret"
		"Point Defense Turret" 2

		"Aeon Cell"
		"Crystal Capacitor" 2
		"Thermoelectric Cooler" 3
		"Emergency Ramscoop"
		"Quantum Key Stone"
		"Tuning Rifle" 15

		"Smelter-Class Thruster"
		"Smelter-Class Steering"
		"Scram Drive"

	engine 22 92 0.7
	engine -22 92 0.7
	engine 0 114 1.1
	gun 8 -135
	gun -8 -135
	turret 0 -67 "Thrasher Turret"
	turret 56 35 "Point Defense Turret"
	turret -56 35 "Point Defense Turret"
	explode "small explosion" 15
	explode "medium explosion" 30
	explode "large explosion" 20
	explode "huge explosion" 5
	"final explode" "final explosion large" 1
	description "The Pelican is closely based on the original semi-organic materials the Remnant found in the Ember Waste. While they are not technically alive, their internal mechanisms and method of construction bear such a close resemblance to living organisms that they are often considered as such. One key feature of this living resemblence is the innate sensory capabilities they posses, akin to sensor suites less advanced ships require for detailed scanning. These ships serve as the backbone of Remnant bulk salvage efforts, as well as their fast-logistics distribution network."



ship "Penguin"
	sprite "ship/penguin/penguin"
		"frame rate" 3
	thumbnail "thumbnail/penguin"
	attributes
<<<<<<< HEAD
		category Transport
=======
		category "Transport"
>>>>>>> 0939265a
		cost 2530000
		"shields" 3000
		"hull" 1500
		"required crew" 1
<<<<<<< HEAD
		"bunks" 5
=======
		"bunks" 3
>>>>>>> 0939265a
		"mass" 71
		"drag" 1.25
		"heat dissipation" 0.9
		"fuel capacity" 800
		"energy capacity" 300
		"ramscoop" 0.5
<<<<<<< HEAD
		"gaslining" 1
		"cargo space" 19
		"outfit space" 108
		"engine capacity" 54
		"weapon capacity" 33
		"shield generation" 1
		"shield energy" 0.4
		"hull repair rate" 2
		"hull energy" 0.9
=======
		"cargo space" 19
		"outfit space" 108
		"weapon capacity" 33
		"engine capacity" 54
		"shield generation" 1
		"shield energy" 0.5
		"hull repair rate" 2
		"hull energy" 1.0
>>>>>>> 0939265a
		"cloak" .03
		"cloaking energy" 3
		"cloaking fuel" .05
		"outfit scan power" 50
		"outfit scan speed" 1
		"tactical scan power" 50
		"atmosphere scan" 100
		"reverse thrust" 16
		"reverse thrusting energy" 2.5
		"reverse thrusting heat" 2.0
		weapon
			"blast radius" 20
			"shield damage" 260
			"hull damage" 160
			"hit force" 800
	outfits
		"Millennium Cell"
		"Emergency Ramscoop"
		"Quantum Key Stone"
		"Tuning Rifle" 1
		
		"Crucible-Class Thruster"
		"Crucible-Class Steering"
		"Hyperdrive"
	
	engine 0 30
<<<<<<< HEAD
	gun 0 -60
	turret 0 -60
=======
	gun 0 -33
	turret 0 5.5
>>>>>>> 0939265a
	explode "tiny explosion" 8
	explode "small explosion" 7
	description "Inspired by close contact with void sprites and the reinvigoration of xenobiology, the Penguin is a prototype designed to serve the dual roles of testing new starship technology while exploring hostile planets throughout the Ember Waste. One of this ship's distinguishing features is that it is truly alive and has a mind that approaches self-awareness."
	description "	The cloaking technology is built into the Penguin's hull; it cannot be removed or transferred to another ship."
<<<<<<< HEAD



=======
	
	
	
>>>>>>> 0939265a
ship "Petrel"
	sprite "ship/petrel"
	thumbnail "thumbnail/petrel"
	attributes
		category "Fighter"
		licenses
			Remnant
<<<<<<< HEAD
		"cost" 4500000
		"shields" 2500
		"hull" 3000
		"cargo space" 20
		"fuel capacity" 100
		"ramscoop" 1
		"required crew" 1
		"bunks" 3
		"mass" 35
		"drag" .9
		"heat dissipation" .9
		"outfit space" 195
		"shield generation" 1.9
		"shield energy" 1.1
		"hull repair rate" 0.9
		"hull energy" 0.6
		"outfit scan power" 12
		"outfit scan speed" 1
		"tactical scan power" 26
		"asteroid scan power" 30
		"weapon capacity" 80
		"engine capacity" 55
=======
		"cost" 1141000
		"shields" 1000
		"hull" 2500
		"cargo space" 15
		"fuel capacity" 100
		"ramscoop" 0.5
		"required crew" 2
		"bunks" 3
		"mass" 50
		"drag" 1.55
		"heat dissipation" .8
		"outfit space" 133
		"weapon capacity" 33
		"engine capacity" 34
		"shield generation" 0.36
		"shield energy" 0.24
		"hull repair rate" 0.82
		"hull energy" 0.54
		"gaslining" 1
		"outfit scan power" 10
		"outfit scan speed" 1
		"tactical scan power" 20
		"asteroid scan power" 30
>>>>>>> 0939265a
		weapon
			"blast radius" 15
			"shield damage" 150
			"hull damage" 200
			"hit force" 350
	outfits
<<<<<<< HEAD
		"Inhibitor Cannon" 3
		
		"Millennium Cell" 2
		"Crystal Capacitor"
		"Thermoelectric Cooler" 3
		
		"Crucible-Class Thruster"
		"Crucible-Class Steering"
		
	gun 0 -38.5 "Inhibitor Cannon"
=======
		"Inhibitor Cannon" 2
		
		"Millennium Cell" 2
		"Crystal Capacitor"
		"Thermoelectric Cooler"
		
		"Anvil-Class Engine"
		
	gun 0 -38.5
>>>>>>> 0939265a
	gun -10.5 -24 "Inhibitor Cannon"
	gun 10.5 -24 "Inhibitor Cannon"
	turret 0 2.5
	engine 0 41.5
	explode "tiny explosion" 30
	explode "small explosion" 20
<<<<<<< HEAD
	description "The Petrel is a multi-role mining/wing leader fightercraft designed to give remnant a forward control position for flights of Terns in higher risk or quickly changing environments. Their initial design was used as a urban mobile gun platform that flitted around structures, caverns, and natural terrain on their worlds while fighting on-planet threats."
	description "Due to the comparatively small pool the Remnant draw on for pilots and crew they are loath to throw mass waves of people into the line of fire. As such, their fighters are not intended to be up-close glass cannons like most other factions of humanity tend to build. Instead, these ships are highly agile fighters equipped with medium range weaponry designed to snipe enemies from behind cover."
=======
	description "The Petrel is a multi-role mining/wing leader fightercraft designed to provide support for flights of lighter Terns in high-risk environments. The ship's design originated as an an urban mobile gun platform that flitted around structures and natural terrain, but proved easy to adapt into a spacecraft."
	description "	The Remnant are loath to sacrifice pilots and crew from the comparatively small pool they are drawn from. As such, their fighters are equipped with medium-range weaponry designed to strike enemies from afar."
>>>>>>> 0939265a



ship "Starling"
	sprite "ship/starling"
	thumbnail "thumbnail/starling"
	attributes
		category "Light Warship"
		licenses
			Remnant
		cost 8800000
		"shields" 8800
		"hull" 4900
		"required crew" 6
		"bunks" 15
		"mass" 270
		"drag" 3.8
		"heat dissipation" 0.7
		"fuel capacity" 900
		"ramscoop" 1
		"cargo space" 36
		"outfit space" 312
		"weapon capacity" 83
		"engine capacity" 94
		"shield generation" 1.8
		"shield energy" 1.2
		"hull repair rate" 0.8
		"hull energy" 0.6
		"cloak" .02
		"cloaking energy" 5
		"cloaking fuel" .1
		"outfit scan power" 12
		"outfit scan speed" 1
		"tactical scan power" 26
		weapon
			"blast radius" 80
			"shield damage" 800
			"hull damage" 400
			"hit force" 1200
	outfits
		"Inhibitor Cannon" 3
		"Point Defense Turret"
		
		"Epoch Cell"
		"Crystal Capacitor"
		"Emergency Ramscoop" 2
		"Quantum Key Stone"
		"Salvage Scanner"
		
		"Forge-Class Thruster"
		"Forge-Class Steering"
		"Crucible-Class Steering"
		"Hyperdrive"

	engine -16 82 0.7
	engine 16 82 0.7
	engine 0 90 1
	gun 0 -99 "Inhibitor Cannon"
	gun -12 -72 "Inhibitor Cannon"
	gun 12 -72 "Inhibitor Cannon"
	gun -18 -49
	gun 18 -49
	turret 0 2 "Point Defense Turret"
	explode "tiny explosion" 40
	explode "small explosion" 20
	explode "medium explosion" 10
	"final explode" "final explosion small" 1
	description "One of the strangest and most useful things that the Remnant discovered in the abandoned worlds of the Ember Waste is alien cloaking technology. They designed their scout ships to be able to cloak when needed, in order to explore alien territory without being seen... or to escape in a hurry after stealing something particularly valuable from those aliens."
	description "	The cloaking technology is built into the Starling's hull; it cannot be removed or transferred to another ship."

ship "Starling" "Starling (Heavy)"
	outfits
		"Thrasher Cannon" 5
		"Point Defense Turret"

		"Epoch Cell"
		"Millennium Cell"
		"Crystal Capacitor"
		"Tuning Rifle" 10

		"Forge-Class Thruster"
		"Forge-Class Steering"
		"Hyperdrive"

ship "Starling" "Starling (Sniper)"
	outfits
		"EMP Torpedo Bay"
		"Inhibitor Cannon" 4
		"EMP Torpedo" 9

		"Epoch Cell"
		"Crystal Capacitor"
		"Emergency Ramscoop"
		"Quantum Key Stone"
		"Tuning Rifle" 9

		"Forge-Class Thruster"
		"Smelter-Class Steering"
		"Hyperdrive"

	gun "EMP Torpedo Bay"
	gun "Inhibitor Cannon"
	gun "Inhibitor Cannon"
	gun "Inhibitor Cannon"
	gun "Inhibitor Cannon"

ship "Starling" "Starling (Hunter)"
	outfits
		"Inhibitor Cannon" 2
		"Thrasher Turret"

		"Epoch Cell"
		"Millennium Cell"
		"Crystal Capacitor"
		"Emergency Ramscoop"
		"Tuning Rifle" 11

		"Forge-Class Thruster"
		"Forge-Class Steering"
		"Hyperdrive"

	gun
	gun "Inhibitor Cannon"
	gun "Inhibitor Cannon"
	gun
	gun

ship "Starling" "Starling (Thrasher)"
	outfits
		"Thrasher Cannon" 3
		"Thrasher Turret"

		"Epoch Cell"
		"Millennium Cell"
		"Crystal Capacitor"
		"Quantum Key Stone"
		"Tuning Rifle" 8

		"Forge-Class Thruster"
		"Forge-Class Steering"
		"Hyperdrive"

	gun "Thrasher Cannon"
	gun "Thrasher Cannon"
	gun "Thrasher Cannon"
	gun
	gun



ship "Tern"
	sprite "ship/tern"
	thumbnail "thumbnail/tern"
	attributes
		category "Drone"
		licenses
			Remnant
<<<<<<< HEAD
		"cost" 3830000
		"shields" 1000
		"hull" 4000
		"cargo space" 10
		"fuel capacity" 100
		"ramscoop" 1
		"automaton" 1
		"mass" 30
		"drag" .9
		"heat dissipation" .9
		"gaslining" 1
		"outfit space" 111
		"shield generation" 1.8
		"shield energy" 1.1
		"hull repair rate" 0.7
		"hull energy" 0.6
		"energy generation" 1.8
		"heat generation" 3.0
		"atmosphere scan" 100
		"outfit scan power" 12
		"outfit scan speed" 1
		"tactical scan power" 26
		"asteroid scan power" 30
		"weapon capacity" 36
		"engine capacity" 40
=======
		"cost" 860000
		"shields" 500
		"hull" 2500
		"automaton" 1
		"cargo space" 5
		"mass" 32
		"drag" 1.0
		"heat dissipation" .9
		"fuel capacity" 50
		"energy capacity" 500
		"ramscoop" 0.5
		"outfit space" 75
		"weapon capacity" 16
		"engine capacity" 26
		"shield generation" 0.25
		"shield energy" 0.16
		"hull repair rate" 0.55
		"hull energy" 0.37
		"gaslining" 1
		"outfit scan power" 10
		"outfit scan speed" 1
		"tactical scan power" 20
		"atmosphere scan" 100
		"asteroid scan power" 30
>>>>>>> 0939265a
		weapon
			"blast radius" 10
			"shield damage" 100
			"hull damage" 150
			"hit force" 250
	outfits
<<<<<<< HEAD
		"Inhibitor Cannon" 2
		
		"Millennium Cell"
		"Crystal Capacitor"
		"Thermoelectric Cooler"
		
		"Crucible-Class Thruster"
		"Crucible-Class Steering"
		
	gun -5 -20 "Inhibitor Cannon"
	gun 5 -20 "Inhibitor Cannon"
	turret 0 -8
=======
		"Inhibitor Cannon"
		
		"Millennium Cell"
		"Thermoelectric Cooler"
		
		"Anvil-Class Engine"
		
	gun 0 -22 "Inhibitor Cannon"
>>>>>>> 0939265a
	engine -5 20.5
	engine 5 20.5
	explode "tiny explosion" 30
	explode "small explosion" 20
<<<<<<< HEAD
	description "The Tern is a small, hardy drone developed to plunge into the atmosphere of nearby gas giants to collect valuable resources for the nearby Remnant worlds. As a result, these tough, thick shelled craft are surprisingly effective at providing distraction and covering fire when enemies intrude on Remnant space."
	description "Unlike most empires, the Remnant do not have sufficient people to pilot fighter wings in waves likely to sustain significant casualties. As such, they frequently use these hardy drones to fulfill similar screening roles in their home systems, allowing manned craft to focus on more specialized tasks."



ship "Vulture"
	sprite "ship/vulture"
	thumbnail "thumbnail/vulture"
	attributes
		category "Heavy Warship"
		licenses
			"Remnant Capital"
		"cost" 39100000
		"shields" 60400
		"hull" 50500
		"required crew" 46
		"bunks" 95
		"mass" 700
		"drag" 8.9
		"heat dissipation" 0.85
		"fuel capacity" 1000
		"ramscoop" 2
		"cargo space" 98
		"outfit space" 960
		"weapon capacity" 428
		"engine capacity" 200
		"shield generation" 5.2
		"shield energy" 4.6
		"hull repair rate" 1.5
		"hull energy" 1.2
		"cloak" .03
		"cloaking energy" 5
		"cloaking fuel" .1
		"outfit scan power" 12
		"outfit scan speed" 1
		"tactical scan power" 100
		weapon
			"blast radius" 400
			"shield damage" 4000
			"hull damage" 2000
			"hit force" 6000
	outfits
		"Remnant Artillery" 6
		"Remnant Flak Turret" 6
		"Point Defense Turret"

		"Aeon Cell"
		"Epoch Cell"
		"Crystal Capacitor"
		"Thermoelectric Cooler" 2
		"Quantum Key Stone"

		"Smelter-Class Thruster"
		"Smelter-Class Steering"
		"Jump Drive"
		
	engine -30 215
	engine 30 215
	engine 0 220
	gun -68 5 "Remnant Artillery"
	gun 68 5 "Remnant Artillery"
	gun -85 21 "Remnant Artillery"
	gun 85 21 "Remnant Artillery"
	gun -62 32 "Remnant Artillery"
	gun 62 32 "Remnant Artillery"
	turret -27 -80 "Remnant Flak Turret"
	turret 27 -80 "Remnant Flak Turret"
	turret 0 -33 "Point Defense Turret"
	turret -39 140 "Remnant Flak Turret"
	turret 39 140 "Remnant Flak Turret"
	turret -45 160 "Remnant Flak Turret"
	turret 45 160 "Remnant Flak Turret"
	explode "small explosion" 20
	explode "medium explosion" 80
	explode "large explosion" 70
	explode "huge explosion" 30
	"final explode" "final explosion large" 1
	description "The Vulture is not a ship meant to be purchased in its current form. Eventually, this will be a Heavy Warship intended to be heavy tank complement to the Albatross, and a successor to it in terms of front-line survivability. Hence why it has fewer cannons, but more armor, shields, and space. Current stats are modeled after the Hurricane and Punisher. What stats it actually has will be determined by the state of the plot when it is added. In any event, it will be added via missions as a newly developped warship, much in the same way as the Dreadnought is in the FW campaign."



ship "Peregrine"
	sprite "ship/peregrine/peregrine"
		"frame rate" 3
		rewind
	thumbnail "thumbnail/peregrine"
	attributes
		category "Medium Warship"
		licenses
			"Remnant Capital"
		"cost" 35500000
		"shields" 50200
		"hull" 35700
		"required crew" 23
		"bunks" 42
		"mass" 540
		"drag" 7.7
		"heat dissipation" 0.8
		"fuel capacity" 1000
		"ramscoop" 2
		"cargo space" 56
		"outfit space" 796
		"weapon capacity" 342
		"engine capacity" 204
		"shield generation" 5.2
		"shield energy" 4.6
		"hull repair rate" 1.5
		"hull energy" 1.2
		"cloak" .05
		"cloaking energy" 5
		"cloaking fuel" .1
		"outfit scan power" 12
		"outfit scan speed" 1
		"tactical scan power" 100
		weapon
			"blast radius" 340
			"shield damage" 3400
			"hull damage" 1700
			"hit force" 5100
	outfits
		"Sunbeam" 2
		"Thunderhead Launcher" 2
		"Thunderhead Missile" 80
		"Dual Sunbeam Turret" 2
		"Wanderer Anti-Missile" 2
		
		"Blue Sun Reactor"
		"Red Sun Reactor"
		"Dark Storm Shielding"
		"Bright Cloud Shielding"
		"Wanderer Heat Sink"
		"Wanderer Ramscoop"
		
		"Type 4 Radiant Thruster"
		"Type 1 Radiant Thruster"
		"Type 4 Radiant Steering"
		"Type 3 Radiant Steering"
		"Hyperdrive"
		
	gun 0 -133
	gun -11 -105
	gun 11 -105
	gun -17 -81.5
	gun 17 -81.5
	turret -29 30
	turret 29 30
	turret 0 -41
	engine -25 117
	engine 0 116
	engine 25 117
	explode "small explosion" 40
	explode "medium explosion" 70
	explode "large explosion" 50
	explode "huge explosion" 20
	"final explode" "final explosion large" 1
	description "The Peregrine is the first fully living starship designed for war. While it is clearly not sapient and must rely on its pilot for larger battle-space tactics, its neural network has an exquisite understanding of close quarters maneuvers and dogfights. These ships were built and designed to be fast-attack cruisers utilizing their combined advantages of speed and stealth to confuse, isolate, and disable their enemies."



ship "Condor"
	sprite "ship/condor"
	thumbnail "thumbnail/condor"
	attributes
		category "Transport"
		licenses
			"Remnant Capital"
		"cost" 15375000
		"shields" 18000
		"hull" 9500
		"required crew" 25
		"bunks" 250
		"mass" 590
		"drag" 7
		"heat dissipation" .80
		"fuel capacity" 900
		"ramscoop" 2
		"cargo space" 83
		"outfit space" 601
		"weapon capacity" 256
		"engine capacity" 200
		"shield generation" 3.1
		"shield energy" 1.8
		"hull repair rate" 2
		"hull energy" 0.75
		"outfit scan power" 12
		"outfit scan speed" 1
		"tactical scan power" 26
		weapon
			"blast radius" 140
			"shield damage" 1400
			"hull damage" 700
			"hit force" 2100
	outfits
		"Remnant Flak Turret" 3
		"Point Defense Turret" 1

		"Aeon Cell"
		"Epoch Cell"
		"Crystal Capacitor"
		"Thermoelectric Cooler" 2
		"Small Heat Shunt" 2
		"Boarding Claws" 9
		"Quantum Key Stone"

		"Smelter-Class Thruster"
		"Smelter-Class Steering"
		"Jump Drive"
		
	engine -43.5 156
	engine -24 149
	engine 0 175
	engine 24 149
	engine 43.5 156
	gun -13.5 -173
	gun 0 -150.5
	gun 13.5 -173
	turret 0 -35
	turret -5.5 29
	turret 5.5 29
	turret 0 120
	drone -17 5
	drone 17 5
	drone -44.5 -16.5
	drone 44.5 -16.5
	drone -67 7.5
	drone 67 7.5
	drone -22.5 65
	drone 22.5 65
	explode "small explosion" 10
	explode "medium explosion" 30
	explode "large explosion" 20
	explode "huge explosion" 5
	"final explode" "final explosion large"
	description `The Condor is the Remnant's combat transport, and was  built to serve two purposes. The first is to carry soldiers and salage crew for boarding operations against the Korath. The second is to carry as many people as possible during evacuations under fire from Alphas, Korath, or other unknown threats. As a result of these mandates, the Condor is built to be tough, fast, and fit as many people as possible. Given its importance in keeping the Remnant safe during evactuations, it often carries a small squad of terns to cover its retreat and distract enemies from that which the Remnant value far more than material wealth.`



ship "Diomedea"
	sprite "ship/diomedea"
	thumbnail "thumbnail/condor"
	attributes
		category "Transport"
		licenses
			"Remnant Capital"
		"cost" 55375000
		"shields" 78000
		"hull" 40000
		"required crew" 250
		"bunks" 1500
		"mass" 1590
		"drag" 7
		"heat dissipation" .80
		"fuel capacity" 1100
		"ramscoop" 3
		"cargo space" 253
		"outfit space" 701
		"weapon capacity" 256
		"engine capacity" 350
		"shield generation" 4
		"shield energy" 1.8
		"hull repair rate" 4
		"hull energy" 0.75
		"outfit scan power" 12
		"outfit scan speed" 1
		"tactical scan power" 71
		weapon
			"blast radius" 540
			"shield damage" 4400
			"hull damage" 1700
			"hit force" 3100
	outfits
		"Remnant Flak Turret" 6
		"Point Defense Turret" 2

		"Aeon Cell"
		"Epoch Cell"
		"Crystal Capacitor"
		"Thermoelectric Cooler" 2
		"Small Heat Shunt" 2
		"Quantum Key Stone"
		"Ember Waste Ramscoop" 2

		"Smelter-Class Thruster"
		"Smelter-Class Steering"
		"Jump Drive"
		
	engine -85 305
	engine 85 305
	engine -49 290
	engine 49 290
	engine 0 341
	gun -22 -258
	gun -13 -287
	gun 0 -310
	gun 13 -287
	gun 22 -258
	turret -9.5 57	"Remnant Flak Turret"
	turret 9.5 57	"Remnant Flak Turret"
	turret -0 281.5	"Point Defense Turret"
	turret -0 -158.5	"Point Defense Turret"
	turret -60 222.5	"Remnant Flak Turret"
	turret 60 222.5	"Remnant Flak Turret"
	turret -40.5 -246.5	"Remnant Flak Turret"
	turret 40.5 -246.5	"Remnant Flak Turret"
	explode "small explosion" 10
	explode "medium explosion" 30
	explode "large explosion" 20
	explode "huge explosion" 5
	"final explode" "final explosion large"
	description `The Diomedea is the remnant's final hope - A generation ship capable of carrying over a thousand survivors in a desperate flight to establish a new life somewhere else. These massive ships incorporate the latest of all remnant technology and are fully alive with a degree of sapience that puts them on equal terms with their crew. They are not servants of the remnant, they are one of them."`



ship "Harrier"
	sprite "ship/harrier"
	thumbnail "thumbnail/harrier"
	attributes
		category "Interceptor"
		licenses
			Remnant
		"cost" 6830000
		"shields" 4000
		"hull" 4800
		"required crew" 1
		"bunks" 2
		"cargo space" 23
		"fuel capacity" 500
		"ramscoop" 1
		"mass" 120
		"drag" .9
		"heat dissipation" .9
		"gaslining" 1
		"outfit space" 200
		"shield generation" 2.8
		"shield energy" 1.2
		"hull repair rate" 1.8
		"hull energy" 0.6
		"cloak" .02
		"cloaking energy" 5
		"cloaking fuel" .1
		"atmosphere scan" 100
		"outfit scan power" 12
		"outfit scan speed" 1
		"tactical scan power" 26
		"weapon capacity" 85
		"engine capacity" 70
		weapon
			"blast radius" 10
			"shield damage" 100
			"hull damage" 150
			"hit force" 250
	outfits
		"Nullifier Missile Pod"
		"Remnant GASER Cannon" 2
		"Nullifier Missile" 6
		
		"Millennium Cell"
		"Crystal Capacitor" 2
		"Thermoelectric Cooler"
		
		"Crucible-Class Thruster" 2
		"Crucible-Class Steering"
		"Remnant Afterburner"
		"Hyperdrive"
		
	gun 0 -48.5 "Nullifier Missile Pod"
	gun -6 -41 "Remnant GASER Cannon"
	gun 6 -41 "Remnant GASER Cannon"
	engine 0 45
	engine -10 49
	engine 10 49
	explode "tiny explosion" 30
	explode "small explosion" 20
	description "The Harrier is a short range (for the Remnant) interceptor designed to patrol the upper atmosphere of gas giants and use their decisive speed advantage to conduct hit and run attacks on threats in nearby systems. While technically weaker than the Starlings, but it is a faster and cheaper alternative for providing covering fire in engagements near Remnant systems. Typically, the Remnant use Harriers to ambush Korath ships with a barrage of nullifiers which pins the target ship in-system. They then harass it with their GASER cannons until heavier ships arrive to finish the work."



ship "Phoenix"
	sprite "ship/vulture"
	thumbnail "thumbnail/vulture"
	attributes
		category "Heavy Warship"
		licenses
			"Remnant Capital"
		"cost" 39100000
		"shields" 60400
		"hull" 50500
		"required crew" 46
		"bunks" 95
		"mass" 800
		"drag" 8.9
		"heat dissipation" 0.85
		"fuel capacity" 1000
		"ramscoop" 2
		"cargo space" 98
		"outfit space" 2060
		"weapon capacity" 428
		"engine capacity" 400
		"shield generation" 5.2
		"shield energy" 4.6
		"hull repair rate" 1.5
		"hull energy" 1.2
		"cloak" .03
		"cloaking energy" 5
		"cloaking fuel" .1
		"outfit scan power" 12
		"outfit scan speed" 1
		"tactical scan power" 100
		weapon
			"blast radius" 400
			"shield damage" 4000
			"hull damage" 2000
			"hit force" 6000
	outfits
		"Remnant Artillery" 6
		"Remnant Flak Turret" 6
		"Point Defense Turret"

		"Aeon Cell"
		"Epoch Cell"
		"Crystal Capacitor"
		"Thermoelectric Cooler" 2
		"Large Heat Shunt" 10
		"Quantum Key Stone"

		"Smelter-Class Thruster"
		"Smelter-Class Steering"
		"Jump Drive"
		
	engine -30 215
	engine 30 215
	engine 0 220
	gun -68 5 "Remnant Artillery"
	gun 68 5 "Remnant Artillery"
	gun -85 21 "Remnant Artillery"
	gun 85 21 "Remnant Artillery"
	gun -62 32 "Remnant Artillery"
	gun 62 32 "Remnant Artillery"
	turret -27 -80 "Remnant Flak Turret"
	turret 27 -80 "Remnant Flak Turret"
	turret 0 -33 "Point Defense Turret"
	turret -39 140 "Remnant Flak Turret"
	turret 39 140 "Remnant Flak Turret"
	turret -45 160 "Remnant Flak Turret"
	turret 45 160 "Remnant Flak Turret"
	explode "small explosion" 20
	explode "medium explosion" 80
	explode "large explosion" 70
	explode "huge explosion" 30
	"final explode" "final explosion large" 1
	description "The Phoenix is a test platform version of the Vulture. It is not a ship meant to be purchased in its current form. It is basically a vulture with an extra several hundreds of tons of outfit and engine space for testing purposes."
=======
	description "The Tern is a small, hardy drone developed to plunge into the atmosphere of nearby gas giants for collecting valuable resources. These thick-shelled craft are also surprisingly effective when pressed into service as screening ships when enemies intrude into Remnant space."
	description "	Unlike most spacefaring nations, the Remnant do not have enough people to pilot fighter wings in waves likely to sustain significant casualties. As such, they frequently use these hardy drones to fulfill similar screening roles in their home systems, allowing manned craft to focus on more specialized tasks."
>>>>>>> 0939265a

<|MERGE_RESOLUTION|>--- conflicted
+++ resolved
@@ -379,26 +379,6 @@
 		category "Medium Warship"
 		licenses
 			"Remnant Capital"
-<<<<<<< HEAD
-		"cost" 30000000
-		"shields" 25700
-		"hull" 12000
-		"required crew" 20
-		"bunks" 48
-		"mass" 300
-		"drag" 7.1
-		"heat dissipation" 0.7
-		"fuel capacity" 700
-		"ramscoop" 2
-		"outfit space" 558
-		"cargo space" 103
-		"weapon capacity" 200
-		"engine capacity" 142
-		"shield generation" 6
-		"shield energy" 4.6
-		"hull repair rate" 2
-		"hull energy" 1.2
-=======
 		"cost" 11627000
 		"shields" 14400
 		"hull" 6200
@@ -417,7 +397,6 @@
 		"shield energy" 3.1
 		"hull repair rate" 1.2
 		"hull energy" 0.95
->>>>>>> 0939265a
 		"outfit scan power" 18
 		"outfit scan speed" 1
 		"tactical scan power" 39
@@ -428,24 +407,6 @@
 			"hit force" 3000
 	outfits
 		"Inhibitor Cannon" 3
-<<<<<<< HEAD
-		"Thrasher Turret" 1
-		"Point Defense Turret" 2
-
-		"Aeon Cell"
-		"Crystal Capacitor"
-		"Emergency Ramscoop" 2
-		"Thermoelectric Cooler" 3
-		"Quantum Key Stone"
-		"Salvage Scanner"
-		"Tuning Rifle" 20
-
-		"Forge-Class Thruster"
-		"Crucible-Class Thruster"
-		"Forge-Class Steering"
-		"Crucible-Class Steering"
-		"Hyperdrive"
-=======
 		"Point Defense Turret"
 		"Thrasher Turret"
 		
@@ -461,7 +422,6 @@
 		"Forge-Class Thruster"
 		"Forge-Class Steering" 2
 		"Scram Drive"
->>>>>>> 0939265a
 		
 	drone 0 30 over 
 	drone -34 68 over
@@ -475,16 +435,9 @@
 	gun 0 -135.5 "Inhibitor Cannon"
 	gun 15.5 -102 "Inhibitor Cannon"
 	gun -15.5 -102 "Inhibitor Cannon"
-<<<<<<< HEAD
-	turret 0 -62 "Thrasher Turret"
-	turret 0 -20.5 "Point Defense Turret"
-	turret 0 58.5 "Point Defense Turret"
-	
-=======
 	turret 0 -62
 	turret 0 -20.5 "Point Defense Turret"
 	turret 0 58.5 "Thrasher Turret"
->>>>>>> 0939265a
 	leak "leak" 50 50
 	leak "flame" 50 80
 	leak "big leak" 90 30
@@ -493,12 +446,8 @@
 	explode "medium explosion" 25
 	explode "large explosion" 10
 	"final explode" "final explosion medium"
-<<<<<<< HEAD
-	description "This is the Ibis. A slightly carrier that serves as a mining platform for terns, as well as an escort ship for pelican fleets and a combat platform for terns used in screening roles. Stats are currently made up from whole cloth and need revision."
-=======
 	description "The Ibis is a multipurpose carrier that serves as a mobile mining platform, an escort ship for Pelican fleets, and a combat platform using Terns for screening. It is capable of fielding a single wing of support craft, consisting of two Petrels and four Terns."
 	description "	The Ibis was designed shortly after the Albatross as a means of extending the range of resource collection efforts after the Remnant realized that an Alpha invasion might not be as imminent as originally believed."
->>>>>>> 0939265a
 
 
 
@@ -572,37 +521,18 @@
 		"frame rate" 3
 	thumbnail "thumbnail/penguin"
 	attributes
-<<<<<<< HEAD
-		category Transport
-=======
 		category "Transport"
->>>>>>> 0939265a
 		cost 2530000
 		"shields" 3000
 		"hull" 1500
 		"required crew" 1
-<<<<<<< HEAD
-		"bunks" 5
-=======
 		"bunks" 3
->>>>>>> 0939265a
 		"mass" 71
 		"drag" 1.25
 		"heat dissipation" 0.9
 		"fuel capacity" 800
 		"energy capacity" 300
 		"ramscoop" 0.5
-<<<<<<< HEAD
-		"gaslining" 1
-		"cargo space" 19
-		"outfit space" 108
-		"engine capacity" 54
-		"weapon capacity" 33
-		"shield generation" 1
-		"shield energy" 0.4
-		"hull repair rate" 2
-		"hull energy" 0.9
-=======
 		"cargo space" 19
 		"outfit space" 108
 		"weapon capacity" 33
@@ -611,7 +541,6 @@
 		"shield energy" 0.5
 		"hull repair rate" 2
 		"hull energy" 1.0
->>>>>>> 0939265a
 		"cloak" .03
 		"cloaking energy" 3
 		"cloaking fuel" .05
@@ -638,26 +567,15 @@
 		"Hyperdrive"
 	
 	engine 0 30
-<<<<<<< HEAD
-	gun 0 -60
-	turret 0 -60
-=======
 	gun 0 -33
 	turret 0 5.5
->>>>>>> 0939265a
 	explode "tiny explosion" 8
 	explode "small explosion" 7
 	description "Inspired by close contact with void sprites and the reinvigoration of xenobiology, the Penguin is a prototype designed to serve the dual roles of testing new starship technology while exploring hostile planets throughout the Ember Waste. One of this ship's distinguishing features is that it is truly alive and has a mind that approaches self-awareness."
 	description "	The cloaking technology is built into the Penguin's hull; it cannot be removed or transferred to another ship."
-<<<<<<< HEAD
-
-
-
-=======
-	
-	
-	
->>>>>>> 0939265a
+
+
+
 ship "Petrel"
 	sprite "ship/petrel"
 	thumbnail "thumbnail/petrel"
@@ -665,30 +583,6 @@
 		category "Fighter"
 		licenses
 			Remnant
-<<<<<<< HEAD
-		"cost" 4500000
-		"shields" 2500
-		"hull" 3000
-		"cargo space" 20
-		"fuel capacity" 100
-		"ramscoop" 1
-		"required crew" 1
-		"bunks" 3
-		"mass" 35
-		"drag" .9
-		"heat dissipation" .9
-		"outfit space" 195
-		"shield generation" 1.9
-		"shield energy" 1.1
-		"hull repair rate" 0.9
-		"hull energy" 0.6
-		"outfit scan power" 12
-		"outfit scan speed" 1
-		"tactical scan power" 26
-		"asteroid scan power" 30
-		"weapon capacity" 80
-		"engine capacity" 55
-=======
 		"cost" 1141000
 		"shields" 1000
 		"hull" 2500
@@ -712,48 +606,29 @@
 		"outfit scan speed" 1
 		"tactical scan power" 20
 		"asteroid scan power" 30
->>>>>>> 0939265a
 		weapon
 			"blast radius" 15
 			"shield damage" 150
 			"hull damage" 200
 			"hit force" 350
 	outfits
-<<<<<<< HEAD
-		"Inhibitor Cannon" 3
+		"Inhibitor Cannon" 2
 		
 		"Millennium Cell" 2
 		"Crystal Capacitor"
-		"Thermoelectric Cooler" 3
-		
-		"Crucible-Class Thruster"
-		"Crucible-Class Steering"
-		
-	gun 0 -38.5 "Inhibitor Cannon"
-=======
-		"Inhibitor Cannon" 2
-		
-		"Millennium Cell" 2
-		"Crystal Capacitor"
 		"Thermoelectric Cooler"
 		
 		"Anvil-Class Engine"
 		
 	gun 0 -38.5
->>>>>>> 0939265a
 	gun -10.5 -24 "Inhibitor Cannon"
 	gun 10.5 -24 "Inhibitor Cannon"
 	turret 0 2.5
 	engine 0 41.5
 	explode "tiny explosion" 30
 	explode "small explosion" 20
-<<<<<<< HEAD
-	description "The Petrel is a multi-role mining/wing leader fightercraft designed to give remnant a forward control position for flights of Terns in higher risk or quickly changing environments. Their initial design was used as a urban mobile gun platform that flitted around structures, caverns, and natural terrain on their worlds while fighting on-planet threats."
-	description "Due to the comparatively small pool the Remnant draw on for pilots and crew they are loath to throw mass waves of people into the line of fire. As such, their fighters are not intended to be up-close glass cannons like most other factions of humanity tend to build. Instead, these ships are highly agile fighters equipped with medium range weaponry designed to snipe enemies from behind cover."
-=======
 	description "The Petrel is a multi-role mining/wing leader fightercraft designed to provide support for flights of lighter Terns in high-risk environments. The ship's design originated as an an urban mobile gun platform that flitted around structures and natural terrain, but proved easy to adapt into a spacecraft."
 	description "	The Remnant are loath to sacrifice pilots and crew from the comparatively small pool they are drawn from. As such, their fighters are equipped with medium-range weaponry designed to strike enemies from afar."
->>>>>>> 0939265a
 
 
 
@@ -911,33 +786,6 @@
 		category "Drone"
 		licenses
 			Remnant
-<<<<<<< HEAD
-		"cost" 3830000
-		"shields" 1000
-		"hull" 4000
-		"cargo space" 10
-		"fuel capacity" 100
-		"ramscoop" 1
-		"automaton" 1
-		"mass" 30
-		"drag" .9
-		"heat dissipation" .9
-		"gaslining" 1
-		"outfit space" 111
-		"shield generation" 1.8
-		"shield energy" 1.1
-		"hull repair rate" 0.7
-		"hull energy" 0.6
-		"energy generation" 1.8
-		"heat generation" 3.0
-		"atmosphere scan" 100
-		"outfit scan power" 12
-		"outfit scan speed" 1
-		"tactical scan power" 26
-		"asteroid scan power" 30
-		"weapon capacity" 36
-		"engine capacity" 40
-=======
 		"cost" 860000
 		"shields" 500
 		"hull" 2500
@@ -962,27 +810,12 @@
 		"tactical scan power" 20
 		"atmosphere scan" 100
 		"asteroid scan power" 30
->>>>>>> 0939265a
 		weapon
 			"blast radius" 10
 			"shield damage" 100
 			"hull damage" 150
 			"hit force" 250
 	outfits
-<<<<<<< HEAD
-		"Inhibitor Cannon" 2
-		
-		"Millennium Cell"
-		"Crystal Capacitor"
-		"Thermoelectric Cooler"
-		
-		"Crucible-Class Thruster"
-		"Crucible-Class Steering"
-		
-	gun -5 -20 "Inhibitor Cannon"
-	gun 5 -20 "Inhibitor Cannon"
-	turret 0 -8
-=======
 		"Inhibitor Cannon"
 		
 		"Millennium Cell"
@@ -991,15 +824,12 @@
 		"Anvil-Class Engine"
 		
 	gun 0 -22 "Inhibitor Cannon"
->>>>>>> 0939265a
 	engine -5 20.5
 	engine 5 20.5
 	explode "tiny explosion" 30
 	explode "small explosion" 20
-<<<<<<< HEAD
-	description "The Tern is a small, hardy drone developed to plunge into the atmosphere of nearby gas giants to collect valuable resources for the nearby Remnant worlds. As a result, these tough, thick shelled craft are surprisingly effective at providing distraction and covering fire when enemies intrude on Remnant space."
-	description "Unlike most empires, the Remnant do not have sufficient people to pilot fighter wings in waves likely to sustain significant casualties. As such, they frequently use these hardy drones to fulfill similar screening roles in their home systems, allowing manned craft to focus on more specialized tasks."
-
+	description "The Tern is a small, hardy drone developed to plunge into the atmosphere of nearby gas giants for collecting valuable resources. These thick-shelled craft are also surprisingly effective when pressed into service as screening ships when enemies intrude into Remnant space."
+	description "	Unlike most spacefaring nations, the Remnant do not have enough people to pilot fighter wings in waves likely to sustain significant casualties. As such, they frequently use these hardy drones to fulfill similar screening roles in their home systems, allowing manned craft to focus on more specialized tasks."
 
 
 ship "Vulture"
@@ -1448,8 +1278,5 @@
 	explode "huge explosion" 30
 	"final explode" "final explosion large" 1
 	description "The Phoenix is a test platform version of the Vulture. It is not a ship meant to be purchased in its current form. It is basically a vulture with an extra several hundreds of tons of outfit and engine space for testing purposes."
-=======
-	description "The Tern is a small, hardy drone developed to plunge into the atmosphere of nearby gas giants for collecting valuable resources. These thick-shelled craft are also surprisingly effective when pressed into service as screening ships when enemies intrude into Remnant space."
-	description "	Unlike most spacefaring nations, the Remnant do not have enough people to pilot fighter wings in waves likely to sustain significant casualties. As such, they frequently use these hardy drones to fulfill similar screening roles in their home systems, allowing manned craft to focus on more specialized tasks."
->>>>>>> 0939265a
-
+
+
