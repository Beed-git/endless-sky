--- conflicted
+++ resolved
@@ -842,10 +842,8 @@
 	explode "tiny explosion" 30
 	explode "small explosion" 20
 	description "The Tern is a small, hardy drone developed to plunge into the atmosphere of nearby gas giants for collecting valuable resources. These thick-shelled craft are also surprisingly effective when pressed into service as screening ships when enemies intrude into Remnant space."
-<<<<<<< HEAD
 	description "	Unlike most spacefaring nations, the Remnant do not have enough people to pilot fighter wings in waves likely to sustain significant casualties. As such, they frequently use these hardy drones to fulfill similar screening roles in their home systems, allowing manned craft to focus on more specialized tasks."
-=======
-	description "	Unlike most spacefaring nations, the Remnant do not have enough people to pilot fighter wings in waves likely to sustain significant casualties. As such, they frequently use these hardy drones to fulfill similar screening roles in their home systems, allowing manned craft to focus on more specialized tasks."
+
 
 
 ship "Vulture"
@@ -1394,4 +1392,3 @@
 	description "Upon hearing the news that the Korath Exiles had regained access to automata technology, the Remnant quickly realized that they would need a dedicated anti-swarm ship. Given tha the Albatross was overdue for an update, they decided to do so with an eye to creating an anti-fighter platform suited to close quarters combat."
 	description "Remnant expertise in material sciences definitely shows in the Skua: While the shields are at roughly the same level as the Albatross, the hull is three times more durable. Perhaps more importantly, however, is that it can now cloak. Drawing on preliminary studies of the Void Sprites, the Skua is has been significantly reinforced to allow for greater strengths in terms of both compression and tension. As a result, it can handle a greater variety of internal configurations as well as the pressures generated from submersion deep in gas giants."
 	description "	The cloaking technology is built into the Skua's hull; it cannot be removed or transferred to another ship."
->>>>>>> e6373bc0
