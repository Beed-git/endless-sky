/* PreferencesPanel.cpp
Copyright (c) 2014 by Michael Zahniser

Endless Sky is free software: you can redistribute it and/or modify it under the
terms of the GNU General Public License as published by the Free Software
Foundation, either version 3 of the License, or (at your option) any later version.

Endless Sky is distributed in the hope that it will be useful, but WITHOUT ANY
WARRANTY; without even the implied warranty of MERCHANTABILITY or FITNESS FOR A
PARTICULAR PURPOSE. See the GNU General Public License for more details.

You should have received a copy of the GNU General Public License along with
this program. If not, see <https://www.gnu.org/licenses/>.
*/

#include "PreferencesPanel.h"

#include "text/alignment.hpp"
#include "Audio.h"
#include "Color.h"
#include "Dialog.h"
#include "Files.h"
#include "FillShader.h"
#include "text/Font.h"
#include "text/FontSet.h"
#include "GameData.h"
#include "Information.h"
#include "Interface.h"
#include "Plugins.h"
#include "PointerShader.h"
#include "Preferences.h"
#include "RenderBuffer.h"
#include "Screen.h"
#include "Sprite.h"
#include "SpriteSet.h"
#include "SpriteShader.h"
#include "StarField.h"
#include "text/Table.h"
#include "text/truncate.hpp"
#include "UI.h"
#include "text/WrappedText.h"

#include "opengl.h"

#include <algorithm>

using namespace std;

namespace {
	// Settings that require special handling.
	const string ZOOM_FACTOR = "Main zoom factor";
	const int ZOOM_FACTOR_MIN = 100;
	const int ZOOM_FACTOR_MAX = 200;
	const int ZOOM_FACTOR_INCREMENT = 10;
	const string VIEW_ZOOM_FACTOR = "View zoom factor";
	const string AUTO_AIM_SETTING = "Automatic aiming";
	const string AUTO_FIRE_SETTING = "Automatic firing";
	const string SCREEN_MODE_SETTING = "Screen mode";
	const string VSYNC_SETTING = "VSync";
	const string STATUS_OVERLAYS_ALL = "Show status overlays";
	const string STATUS_OVERLAYS_FLAGSHIP = "   Show flagship overlay";
	const string STATUS_OVERLAYS_ESCORT = "   Show escort overlays";
	const string STATUS_OVERLAYS_ENEMY = "   Show enemy overlays";
	const string STATUS_OVERLAYS_NEUTRAL = "   Show neutral overlays";
	const string EXPEND_AMMO = "Escorts expend ammo";
	const string FLOTSAM_SETTING = "Flotsam collection";
	const string TURRET_TRACKING = "Turret tracking";
	const string FOCUS_PREFERENCE = "Turrets focus fire";
	const string FRUGAL_ESCORTS = "Escorts use ammo frugally";
	const string REACTIVATE_HELP = "Reactivate first-time help";
	const string SCROLL_SPEED = "Scroll speed";
	const string FIGHTER_REPAIR = "Repair fighters in";
	const string SHIP_OUTLINES = "Ship outlines in shops";
	const string DATE_FORMAT = "Date format";
	const string BOARDING_PRIORITY = "Boarding target priority";
	const string TARGET_ASTEROIDS_BASED_ON = "Target asteroid based on";
	const string BACKGROUND_PARALLAX = "Parallax background";
	const string EXTENDED_JUMP_EFFECTS = "Extended jump effects";
	const string ALERT_INDICATOR = "Alert indicator";

	// How many pages of settings there are.
	const int SETTINGS_PAGE_COUNT = 2;
	// Hovering a preference for this many frames activates the tooltip.
	const int HOVER_TIME = 60;
}



PreferencesPanel::PreferencesPanel()
	: editing(-1), selected(0), hover(-1)
{
	// Select the first valid plugin.
	for(const auto &plugin : Plugins::Get())
		if(plugin.second.IsValid())
		{
			selectedPlugin = plugin.first;
			break;
		}

	SetIsFullScreen(true);

	// Initialize a centered tooltip.
	hoverText.SetFont(FontSet::Get(14));
	hoverText.SetWrapWidth(250);
	hoverText.SetAlignment(Alignment::LEFT);

	// Set the initial plugin list and description scroll ranges.
	const Interface *pluginUi = GameData::Interfaces().Get("plugins");
	Rectangle pluginListBox = pluginUi->GetBox("plugin list");

	pluginListHeight = 0;
	for(const auto &plugin : Plugins::Get())
		if(plugin.second.IsValid())
			pluginListHeight += 20;

	pluginListScroll.SetDisplaySize(pluginListBox.Height());
	pluginListScroll.SetMaxValue(pluginListHeight);
	Rectangle pluginDescriptionBox = pluginUi->GetBox("plugin description");
	pluginDescriptionScroll.SetDisplaySize(pluginDescriptionBox.Height());
}



// Stub, for unique_ptr destruction to be defined in the right compilation unit.
PreferencesPanel::~PreferencesPanel()
{
}



// Draw this panel.
void PreferencesPanel::Draw()
{
	glClear(GL_COLOR_BUFFER_BIT);
	GameData::Background().Draw(Point(), Point());

	Information info;
	info.SetBar("volume", Audio::Volume());
	if(Plugins::HasChanged())
		info.SetCondition("show plugins changed");
	if(SETTINGS_PAGE_COUNT > 1)
		info.SetCondition("multiple pages");
	if(currentSettingsPage > 0)
		info.SetCondition("show previous");
	if(currentSettingsPage + 1 < SETTINGS_PAGE_COUNT)
		info.SetCondition("show next");
	GameData::Interfaces().Get("menu background")->Draw(info, this);
	string pageName = (page == 'c' ? "controls" : page == 's' ? "settings" : "plugins");
	GameData::Interfaces().Get(pageName)->Draw(info, this);
	GameData::Interfaces().Get("preferences")->Draw(info, this);

	zones.clear();
	prefZones.clear();
	pluginZones.clear();
	if(page == 'c')
	{
		DrawControls();
		DrawTooltips();
	}
	else if(page == 's')
	{
		DrawSettings();
		DrawTooltips();
	}
	else if(page == 'p')
		DrawPlugins();
}



bool PreferencesPanel::KeyDown(SDL_Keycode key, Uint16 mod, const Command &command, bool isNewPress)
{
	if(static_cast<unsigned>(editing) < zones.size())
	{
		Command::SetKey(zones[editing].Value(), key);
		EndEditing();
		return true;
	}

	if(key == SDLK_DOWN)
		HandleDown();
	else if(key == SDLK_UP)
		HandleUp();
	else if(key == SDLK_RETURN)
		HandleConfirm();
	else if(key == 'b' || command.Has(Command::MENU) || (key == 'w' && (mod & (KMOD_CTRL | KMOD_GUI))))
		Exit();
	else if(key == 'c' || key == 's' || key == 'p')
	{
		page = key;
		hoverItem.clear();
		selected = 0;

		if(page == 'p')
		{
			// Reset the render buffers in case the UI scale has changed.
			const Interface *pluginUi = GameData::Interfaces().Get("plugins");
			Rectangle pluginListBox = pluginUi->GetBox("plugin list");
			pluginListClip = std::make_unique<RenderBuffer>(pluginListBox.Dimensions());
			RenderPluginDescription(selectedPlugin);
		}
	}
	else if(key == 'o' && page == 'p')
		Files::OpenUserPluginFolder();
	else if((key == 'n' || key == SDLK_PAGEUP) && currentSettingsPage < SETTINGS_PAGE_COUNT - 1)
	{
		++currentSettingsPage;
		selected = 0;
		selectedItem.clear();
	}
	else if((key == 'r' || key == SDLK_PAGEDOWN) && currentSettingsPage > 0)
	{
		--currentSettingsPage;
		selected = 0;
		selectedItem.clear();
	}
	else if((key == 'x' || key == SDLK_DELETE) && (page == 'c'))
	{
		if(zones[latest].Value().KeyName() != Command::MENU.KeyName())
			Command::SetKey(zones[latest].Value(), 0);
	}
	else
		return false;

	return true;
}



bool PreferencesPanel::Click(int x, int y, int clicks)
{
	EndEditing();

	if(x >= 265 && x < 295 && y >= -220 && y < 70)
	{
		Audio::SetVolume((20 - y) / 200.);
		Audio::Play(Audio::Get("warder"));
		return true;
	}

	Point point(x, y);
	for(unsigned index = 0; index < zones.size(); ++index)
		if(zones[index].Contains(point))
			editing = selected = index;

	for(const auto &zone : prefZones)
		if(zone.Contains(point))
		{
			HandleSettingsString(zone.Value(), point);
			break;
		}

	if(page == 'p')
	{
		// Don't handle clicks outside of the clipped area.
		const Interface *pluginUi = GameData::Interfaces().Get("plugins");
		Rectangle pluginListBox = pluginUi->GetBox("plugin list");
		if(pluginListBox.Contains(point))
		{
			int index = 0;
			for(const auto &zone : pluginZones)
			{
				if(zone.Contains(point) && selectedPlugin != zone.Value())
				{
					selectedPlugin = zone.Value();
					selected = index;
					RenderPluginDescription(selectedPlugin);
					break;
				}
				index++;
			}
		}
	}

	return true;
}



bool PreferencesPanel::Hover(int x, int y)
{
	hoverPoint = Point(x, y);

	hoverItem.clear();
	tooltip.clear();

	hover = -1;
	for(unsigned index = 0; index < zones.size(); ++index)
		if(zones[index].Contains(hoverPoint))
			hover = index;

	for(const auto &zone : prefZones)
		if(zone.Contains(hoverPoint))
			hoverItem = zone.Value();

	for(const auto &zone : pluginZones)
		if(zone.Contains(hoverPoint))
			hoverItem = zone.Value();

	return true;
}



// Change the value being hovered over in the direction of the scroll.
bool PreferencesPanel::Scroll(double dx, double dy)
{
	if(!dy)
		return false;

	if(page == 's' && !hoverItem.empty())
	{
		if(hoverItem == ZOOM_FACTOR)
		{
			int zoom = Screen::UserZoom();
			if(dy < 0. && zoom > ZOOM_FACTOR_MIN)
				zoom -= ZOOM_FACTOR_INCREMENT;
			if(dy > 0. && zoom < ZOOM_FACTOR_MAX)
				zoom += ZOOM_FACTOR_INCREMENT;

			Screen::SetZoom(zoom);
			if(Screen::Zoom() != zoom)
				Screen::SetZoom(Screen::Zoom());

			// Convert to raw window coordinates, at the new zoom level.
			Point point = hoverPoint * (Screen::Zoom() / 100.);
			point += .5 * Point(Screen::RawWidth(), Screen::RawHeight());
			SDL_WarpMouseInWindow(nullptr, point.X(), point.Y());
		}
		else if(hoverItem == VIEW_ZOOM_FACTOR)
		{
			if(dy < 0.)
				Preferences::ZoomViewOut();
			else
				Preferences::ZoomViewIn();
		}
		else if(hoverItem == SCROLL_SPEED)
		{
			int speed = Preferences::ScrollSpeed();
			if(dy < 0.)
				speed = max(20, speed - 20);
			else
				speed = min(60, speed + 20);
			Preferences::SetScrollSpeed(speed);
		}
		return true;
	}
	else if(page == 'p')
	{
		auto ui = GameData::Interfaces().Get("plugins");
		const Rectangle &pluginBox = ui->GetBox("plugin list");
		const Rectangle &descriptionBox = ui->GetBox("plugin description");

		if(pluginBox.Contains(hoverPoint))
		{
			pluginListScroll.Scroll(-dy * Preferences::ScrollSpeed());
			return true;
		}
		else if(descriptionBox.Contains(hoverPoint) && pluginDescriptionBuffer)
		{
			pluginDescriptionScroll.Scroll(-dy * Preferences::ScrollSpeed());
			return true;
		}
	}
	return false;
}



bool PreferencesPanel::Drag(double dx, double dy)
{
	if(page == 'p')
	{
		auto ui = GameData::Interfaces().Get("plugins");
		const Rectangle &pluginBox = ui->GetBox("plugin list");
		const Rectangle &descriptionBox = ui->GetBox("plugin description");

		if(pluginBox.Contains(hoverPoint))
		{
			// Steps is zero so that we don't animate mouse drags.
			pluginListScroll.Scroll(-dy, 0);
			return true;
		}
		else if(descriptionBox.Contains(hoverPoint))
		{
			// Steps is zero so that we don't animate mouse drags.
			pluginDescriptionScroll.Scroll(-dy, 0);
			return true;
		}
	}
	return false;
}



void PreferencesPanel::EndEditing()
{
	editing = -1;
}



void PreferencesPanel::DrawControls()
{
	const Color &back = *GameData::Colors().Get("faint");
	const Color &dim = *GameData::Colors().Get("dim");
	const Color &medium = *GameData::Colors().Get("medium");
	const Color &bright = *GameData::Colors().Get("bright");

	// Colors for highlighting.
	const Color &warning = *GameData::Colors().Get("warning conflict");
	const Color &noCommand = *GameData::Colors().Get("warning no command");

	if(selected != oldSelected)
		latest = selected;
	if(hover != oldHover)
		latest = hover;

	oldSelected = selected;
	oldHover = hover;

	Table table;
	table.AddColumn(-115, {230, Alignment::LEFT});
	table.AddColumn(115, {230, Alignment::RIGHT});
	table.SetUnderline(-120, 120);

	int firstY = -248;
	table.DrawAt(Point(-130, firstY));

	static const string CATEGORIES[] = {
		"Keyboard Navigation",
		"Interface",
		"Targeting",
		"Weapons",
		"Interface",
		"Fleet"
	};
	const string *category = CATEGORIES;
	static const Command COMMANDS[] = {
		Command::NONE,
		Command::FORWARD,
		Command::LEFT,
		Command::RIGHT,
		Command::BACK,
		Command::AFTERBURNER,
		Command::AUTOSTEER,
		Command::LAND,
		Command::JUMP,
		Command::NONE,
		Command::MAP,
		Command::INFO,
		Command::NONE,
		Command::NEAREST,
		Command::TARGET,
		Command::HAIL,
		Command::BOARD,
		Command::NEAREST_ASTEROID,
		Command::SCAN,
		Command::NONE,
		Command::PRIMARY,
		Command::SELECT,
		Command::SECONDARY,
		Command::CLOAK,
		Command::MOUSE_TURNING_HOLD,
		Command::NONE,
		Command::MENU,
		Command::FULLSCREEN,
		Command::FASTFORWARD,
		Command::HELP,
		Command::MESSAGE_LOG,
		Command::NONE,
		Command::DEPLOY,
		Command::FIGHT,
		Command::GATHER,
		Command::HOLD,
		Command::AMMO,
		Command::HARVEST
	};
	static const Command *BREAK = &COMMANDS[19];
	for(const Command &command : COMMANDS)
	{
		// The "BREAK" line is where to go to the next column.
		if(&command == BREAK)
			table.DrawAt(Point(130, firstY));

		if(!command)
		{
			table.DrawGap(10);
			table.DrawUnderline(medium);
			if(category != end(CATEGORIES))
				table.Draw(*category++, bright);
			else
				table.Advance();
			table.Draw("Key", bright);
			table.DrawGap(5);
		}
		else
		{
			int index = zones.size();
			// Mark conflicts.
			bool isConflicted = command.HasConflict();
			bool isEmpty = !command.HasBinding();
			bool isEditing = (index == editing);
			if(isConflicted || isEditing || isEmpty)
			{
				table.SetHighlight(56, 120);
				table.DrawHighlight(isEditing ? dim : isEmpty ? noCommand : warning);
			}

			// Mark the selected row.
			bool isHovering = (index == hover && !isEditing);
			if(!isHovering && index == selected)
			{
				auto textWidth = FontSet::Get(14).Width(command.Description());
				table.SetHighlight(-120, textWidth - 110);
				table.DrawHighlight(back);
			}

			// Highlight whichever row the mouse hovers over.
			table.SetHighlight(-120, 120);
			if(isHovering)
			{
				table.DrawHighlight(back);
				hoverItem = command.Description();
			}

			zones.emplace_back(table.GetCenterPoint(), table.GetRowSize(), command);

			table.Draw(command.Description(), medium);
			table.Draw(command.KeyName(), isEditing ? bright : medium);
		}
	}

	Table infoTable;
	infoTable.AddColumn(125, {150, Alignment::RIGHT});
	infoTable.SetUnderline(0, 130);
	infoTable.DrawAt(Point(-400, 32));

	infoTable.DrawUnderline(medium);
	infoTable.Draw("Additional info", bright);
	infoTable.DrawGap(5);
	infoTable.Draw("Press '_x' over controls", medium);
	infoTable.Draw("to unbind them.", medium);
	infoTable.Draw("Controls can share", medium);
	infoTable.Draw("the same keybind.", medium);
}



void PreferencesPanel::DrawSettings()
{
	const Color &back = *GameData::Colors().Get("faint");
	const Color &dim = *GameData::Colors().Get("dim");
	const Color &medium = *GameData::Colors().Get("medium");
	const Color &bright = *GameData::Colors().Get("bright");

	Table table;
	table.AddColumn(-115, {230, Alignment::LEFT});
	table.AddColumn(115, {230, Alignment::RIGHT});
	table.SetUnderline(-120, 120);

	int firstY = -248;
	table.DrawAt(Point(-130, firstY));

	// About SETTINGS pagination
	// * An empty string indicates that a category has ended.
	// * A '\t' character indicates that the first column on this page has
	//   ended, and the next line should be drawn at the start of the next
	//   column.
	// * A '\n' character indicates that this page is complete, no further lines
	//   should be drawn on this page.
	// * In all three cases, the first non-special string will be considered the
	//   category heading and will be drawn differently to normal setting
	//   entries.
	// * The namespace variable SETTINGS_PAGE_COUNT should be updated to the max
	//   page count (count of '\n' characters plus one).
	static const string SETTINGS[] = {
		"Display",
		ZOOM_FACTOR,
		VIEW_ZOOM_FACTOR,
		SCREEN_MODE_SETTING,
		VSYNC_SETTING,
		"",
		"Performance",
		"Show CPU / GPU load",
		"Render motion blur",
		"Reduce large graphics",
		"Draw background haze",
		"Draw starfield",
		BACKGROUND_PARALLAX,
		"Show hyperspace flash",
		EXTENDED_JUMP_EFFECTS,
		SHIP_OUTLINES,
		"\t",
		"HUD",
		STATUS_OVERLAYS_ALL,
		STATUS_OVERLAYS_FLAGSHIP,
		STATUS_OVERLAYS_ESCORT,
		STATUS_OVERLAYS_ENEMY,
		STATUS_OVERLAYS_NEUTRAL,
		"Show missile overlays",
		"Show asteroid scanner overlay",
		"Highlight player's flagship",
		"Rotate flagship in HUD",
		"Show planet labels",
		"Show mini-map",
		"Clickable radar display",
		ALERT_INDICATOR,
		"Extra fleet status messages",
		"\n",
		"Gameplay",
		"Control ship with mouse",
		AUTO_AIM_SETTING,
		AUTO_FIRE_SETTING,
		TURRET_TRACKING,
		TARGET_ASTEROIDS_BASED_ON,
		BOARDING_PRIORITY,
		EXPEND_AMMO,
		FLOTSAM_SETTING,
		FIGHTER_REPAIR,
		"Fighters transfer cargo",
		"Rehire extra crew when lost",
		"",
		"Map",
		"Deadline blink by distance",
		"Hide unexplored map regions",
		"Show escort systems on map",
		"Show stored outfits on map",
		"System map sends move orders",
		"\t",
		"Other",
		"Always underline shortcuts",
		REACTIVATE_HELP,
		"Interrupt fast-forward",
		"Landing zoom",
		SCROLL_SPEED,
		DATE_FORMAT
	};

	bool isCategory = true;
	int page = 0;
	for(const string &setting : SETTINGS)
	{
		// Check if this is a page break.
		if(setting == "\n")
		{
			++page;
			continue;
		}
		// Check if this setting is on the page being displayed.
		// If this setting isn't on the page being displayed, check if it is on an earlier page.
		// If it is, continue to the next setting.
		// Otherwise, this setting is on a later page,
		// do not continue as no further settings are to be displayed.
		if(page < currentSettingsPage)
			continue;
		else if(page > currentSettingsPage)
			break;
		// Check if this is a category break or column break.
		if(setting.empty() || setting == "\t")
		{
			isCategory = true;
			if(!setting.empty())
				table.DrawAt(Point(130, firstY));
			continue;
		}

		if(isCategory)
		{
			isCategory = false;
			table.DrawGap(10);
			table.DrawUnderline(medium);
			table.Draw(setting, bright);
			table.Advance();
			table.DrawGap(5);
			continue;
		}

		// Record where this setting is displayed, so the user can click on it.
		// Temporarily reset the row's size so the clickzone can cover the entire preference.
		table.SetHighlight(-120, 120);
		prefZones.emplace_back(table.GetCenterPoint(), table.GetRowSize(), setting);

		// Get the "on / off" text for this setting. Setting "isOn"
		// draws the setting "bright" (i.e. the setting is active).
		bool isOn = Preferences::Has(setting);
		string text;
		if(setting == ZOOM_FACTOR)
		{
			isOn = Screen::UserZoom() == Screen::Zoom();
			text = to_string(Screen::UserZoom());
		}
		else if(setting == VIEW_ZOOM_FACTOR)
		{
			isOn = true;
			text = to_string(static_cast<int>(100. * Preferences::ViewZoom()));
		}
		else if(setting == SCREEN_MODE_SETTING)
		{
			isOn = true;
			text = Preferences::ScreenModeSetting();
		}
		else if(setting == VSYNC_SETTING)
		{
			text = Preferences::VSyncSetting();
			isOn = text != "off";
		}
		else if(setting == STATUS_OVERLAYS_ALL)
		{
			text = Preferences::StatusOverlaysSetting(Preferences::OverlayType::ALL);
			isOn = text != "off";
		}
		else if(setting == STATUS_OVERLAYS_FLAGSHIP)
		{
			text = Preferences::StatusOverlaysSetting(Preferences::OverlayType::FLAGSHIP);
			isOn = text != "off" && text != "--";
		}
		else if(setting == STATUS_OVERLAYS_ESCORT)
		{
			text = Preferences::StatusOverlaysSetting(Preferences::OverlayType::ESCORT);
			isOn = text != "off" && text != "--";
		}
		else if(setting == STATUS_OVERLAYS_ENEMY)
		{
			text = Preferences::StatusOverlaysSetting(Preferences::OverlayType::ENEMY);
			isOn = text != "off" && text != "--";
		}
		else if(setting == STATUS_OVERLAYS_NEUTRAL)
		{
			text = Preferences::StatusOverlaysSetting(Preferences::OverlayType::NEUTRAL);
			isOn = text != "off" && text != "--";
		}
		else if(setting == AUTO_AIM_SETTING)
		{
			text = Preferences::AutoAimSetting();
			isOn = text != "off";
		}
		else if(setting == AUTO_FIRE_SETTING)
		{
			text = Preferences::AutoFireSetting();
			isOn = text != "off";
		}
		else if(setting == EXPEND_AMMO)
			text = Preferences::AmmoUsage();
		else if(setting == DATE_FORMAT)
		{
			text = Preferences::DateFormatSetting();
			isOn = true;
		}
		else if(setting == FLOTSAM_SETTING)
		{
			text = Preferences::FlotsamSetting();
			isOn = text != "off";
		}
		else if(setting == TURRET_TRACKING)
		{
			isOn = true;
			text = Preferences::Has(FOCUS_PREFERENCE) ? "focused" : "opportunistic";
		}
		else if(setting == FIGHTER_REPAIR)
		{
			isOn = true;
			text = Preferences::Has(FIGHTER_REPAIR) ? "parallel" : "series";
		}
		else if(setting == SHIP_OUTLINES)
		{
			isOn = true;
			text = Preferences::Has(SHIP_OUTLINES) ? "fancy" : "fast";
		}
		else if(setting == BOARDING_PRIORITY)
		{
			isOn = true;
			text = Preferences::BoardingSetting();
		}
		else if(setting == TARGET_ASTEROIDS_BASED_ON)
		{
			isOn = true;
			text = Preferences::Has(TARGET_ASTEROIDS_BASED_ON) ? "proximity" : "value";
		}
		else if(setting == BACKGROUND_PARALLAX)
		{
			text = Preferences::ParallaxSetting();
			isOn = text != "off";
		}
		else if(setting == EXTENDED_JUMP_EFFECTS)
		{
			text = Preferences::ExtendedJumpEffectsSetting();
			isOn = text != "off";
		}
		else if(setting == REACTIVATE_HELP)
		{
			// Check how many help messages have been displayed.
			const map<string, string> &help = GameData::HelpTemplates();
			int shown = 0;
			int total = 0;
			for(const auto &it : help)
			{
				// Don't count certain special help messages that are always
				// active for new players.
				bool special = false;
				const string SPECIAL_HELP[] = {"basics", "lost"};
				for(const string &str : SPECIAL_HELP)
					if(it.first.find(str) == 0)
						special = true;

				if(!special)
				{
					++total;
					shown += Preferences::Has("help: " + it.first);
				}
			}

			if(shown)
				text = to_string(shown) + " / " + to_string(total);
			else
			{
				isOn = true;
				text = "done";
			}
		}
		else if(setting == SCROLL_SPEED)
		{
			isOn = true;
			text = to_string(Preferences::ScrollSpeed());
		}
		else if(setting == ALERT_INDICATOR)
		{
			isOn = Preferences::GetAlertIndicator() != Preferences::AlertIndicator::NONE;
			text = Preferences::AlertSetting();
		}
		else
			text = isOn ? "on" : "off";

		if(setting == hoverItem)
		{
			table.SetHighlight(-120, 120);
			table.DrawHighlight(back);
		}
		else if(setting == selectedItem)
		{
			auto width = FontSet::Get(14).Width(setting);
			table.SetHighlight(-120, width - 110);
			table.DrawHighlight(back);
		}

		table.Draw(setting, isOn ? medium : dim);
		table.Draw(text, isOn ? bright : medium);
	}

	// Sync the currently selected item after the preferences map has been populated.
	if(selectedItem.empty())
		selectedItem = prefZones.at(selected).Value();
}



void PreferencesPanel::DrawPlugins()
{
	const Color &back = *GameData::Colors().Get("faint");
	const Color &dim = *GameData::Colors().Get("dim");
	const Color &medium = *GameData::Colors().Get("medium");
	const Color &bright = *GameData::Colors().Get("bright");
	const Interface *pluginUI = GameData::Interfaces().Get("plugins");

	const Sprite *box[2] = { SpriteSet::Get("ui/unchecked"), SpriteSet::Get("ui/checked") };

	// Animate scrolling.
	pluginListScroll.Step();

	// Switch render target to pluginListClip. Until target is destroyed or
	// deactivated, all opengl commands will be drawn there instead.
	auto target = pluginListClip->SetTarget();
	Rectangle pluginListBox = pluginUI->GetBox("plugin list");

	Table table;
	table.AddColumn(
		pluginListClip->Left() + box[0]->Width(),
		Layout(pluginListBox.Width() - box[0]->Width(), Truncate::MIDDLE)
	);
	table.SetUnderline(pluginListClip->Left() + box[0]->Width(), pluginListClip->Right());

	int firstY = pluginListClip->Top();
	table.DrawAt(Point(0, firstY - static_cast<int>(pluginListScroll.AnimatedValue())));

	for(const auto &it : Plugins::Get())
	{
		const auto &plugin = it.second;
		if(!plugin.IsValid())
			continue;

		pluginZones.emplace_back(pluginListBox.Center() + table.GetCenterPoint(), table.GetRowSize(), plugin.name);

		bool isSelected = (plugin.name == selectedPlugin);
		if(isSelected || plugin.name == hoverItem)
			table.DrawHighlight(back);

		const Sprite *sprite = box[plugin.currentState];
		Point topLeft = table.GetRowBounds().TopLeft() - Point(sprite->Width(), 0.);
		Rectangle spriteBounds = Rectangle::FromCorner(topLeft, Point(sprite->Width(), sprite->Height()));
		SpriteShader::Draw(sprite, spriteBounds.Center());

		topLeft.X() += 6.;
		topLeft.Y() += 7.;
		Rectangle zoneBounds = Rectangle::FromCorner(pluginListBox.Center() + topLeft, {sprite->Width(), sprite->Height()});

		// Only include the zone as clickable if it's within the drawing area.
		bool displayed = table.GetPoint().Y() > pluginListClip->Top() - 20 &&
			table.GetPoint().Y() < pluginListClip->Bottom() - table.GetRowBounds().Height() + 20;
		if(displayed)
			AddZone(zoneBounds, [&]() { Plugins::TogglePlugin(plugin.name); });
		if(isSelected)
			table.Draw(plugin.name, bright);
		else
			table.Draw(plugin.name, plugin.enabled ? medium : dim);
	}

	// Switch back to normal opengl operations.
	target.Deactivate();

	pluginListClip->SetFadePadding(
		pluginListScroll.IsScrollAtMin() ? 0 : 20,
		pluginListScroll.IsScrollAtMax() ? 0 : 20
	);

	// Draw the scrolled and clipped plugin list to the screen.
	pluginListClip->Draw(pluginListBox.Center());
	const Point UP{0, -1};
	const Point DOWN{0, 1};
	const Point POINTER_OFFSET{0, 5};
	if(pluginListScroll.Scrollable())
	{
		// Draw up and down pointers, mostly to indicate when scrolling
		// is possible, but might as well make them clickable too.
		Rectangle topRight({pluginListBox.Right(), pluginListBox.Top() + POINTER_OFFSET.Y()}, {20.0, 20.0});
		PointerShader::Draw(topRight.Center(), UP,
			10.f, 10.f, 5.f, Color(pluginListScroll.IsScrollAtMin() ? .2f : .8f, 0.f));
		AddZone(topRight, [&]() { pluginListScroll.Scroll(-Preferences::ScrollSpeed()); });

		Rectangle bottomRight(pluginListBox.BottomRight() - POINTER_OFFSET, {20.0, 20.0});
		PointerShader::Draw(bottomRight.Center(), DOWN,
			10.f, 10.f, 5.f, Color(pluginListScroll.IsScrollAtMax() ? .2f : .8f, 0.f));
		AddZone(bottomRight, [&]() { pluginListScroll.Scroll(Preferences::ScrollSpeed()); });
	}

	// Draw the pre-rendered plugin description, if applicable.
	if(pluginDescriptionBuffer)
	{
		pluginDescriptionScroll.Step();

		pluginDescriptionBuffer->SetFadePadding(
			pluginDescriptionScroll.IsScrollAtMin() ? 0 : 20,
			pluginDescriptionScroll.IsScrollAtMax() ? 0 : 20
		);

		Rectangle descriptionBox = pluginUI->GetBox("plugin description");
		pluginDescriptionBuffer->Draw(
			descriptionBox.Center(),
			descriptionBox.Dimensions(),
			Point(0, static_cast<int>(pluginDescriptionScroll.AnimatedValue()))
		);

		if(pluginDescriptionScroll.Scrollable())
		{
			// Draw up and down pointers, mostly to indicate when
			// scrolling is possible, but might as well make them
			// clickable too.
			Rectangle topRight({descriptionBox.Right(), descriptionBox.Top() + POINTER_OFFSET.Y()}, {20.0, 20.0});
			PointerShader::Draw(topRight.Center(), UP,
				10.f, 10.f, 5.f, Color(pluginDescriptionScroll.IsScrollAtMin() ? .2f : .8f, 0.f));
			AddZone(topRight, [&]() { pluginDescriptionScroll.Scroll(-Preferences::ScrollSpeed()); });

<<<<<<< HEAD
			Rectangle bottomRight(descriptionBox.BottomRight() - POINTER_OFFSET, {20.0, 20.0});
			PointerShader::Draw(bottomRight.Center(), DOWN,
				10.f, 10.f, 5.f, Color(pluginDescriptionScroll.IsScrollAtMax() ? .2f : .8f, 0.f));
			AddZone(bottomRight, [&]() { pluginDescriptionScroll.Scroll(Preferences::ScrollSpeed()); });
=======
			string text = plugin.CreateDescription();

			string text = plugin.CreateDescription();

			WrappedText wrap(font);
			wrap.SetWrapWidth(MAX_TEXT_WIDTH);
			static const string EMPTY = "(No description given.)";
<<<<<<< HEAD
			text += plugin.aboutText.empty() ? EMPTY : plugin.aboutText;
			wrap.Wrap(text);
=======
			wrap.Wrap(plugin.aboutText.empty() ? EMPTY : plugin.aboutText);
>>>>>>> 575c3351
			wrap.Draw(top, medium);
>>>>>>> parent of 30730c40 (Misc tweaks and formatting changes suggested by RisingLeaf and Amazinite.)
		}
	}
}



// Render the named plugin description into the pluginDescriptionBuffer.
void PreferencesPanel::RenderPluginDescription(const std::string &pluginName)
{
	const Plugin *plugin = Plugins::Get().Find(pluginName);
	if(plugin)
		RenderPluginDescription(*plugin);
	else
		pluginDescriptionBuffer.reset();
}



// Render the plugin description into the pluginDescriptionBuffer.
void PreferencesPanel::RenderPluginDescription(const Plugin &plugin)
{
	const Color &medium = *GameData::Colors().Get("medium");
	const Font &font = FontSet::Get(14);
	Rectangle box = GameData::Interfaces().Get("plugins")->GetBox("plugin description");

	// We are resizing and redrawing the description buffer. Reset the scroll
	// back to zero.
	pluginDescriptionScroll.Set(0, 0);

	// Compute the height before drawing, so that we know the scroll bounds.
	const Sprite *sprite = SpriteSet::Get(plugin.name);
	int descriptionHeight = 0;
	if(sprite)
		descriptionHeight += sprite->Height() + 10;

	WrappedText wrap(font);
	wrap.SetWrapWidth(box.Width());
	static const string EMPTY = "(No description given.)";
	wrap.Wrap(plugin.aboutText.empty() ? EMPTY : plugin.aboutText);

	descriptionHeight += wrap.Height();

	// Now that we know the size of the rendered description, resize the buffer
	// to fit, and activate it as a render target.
	if(descriptionHeight < box.Height())
		descriptionHeight = box.Height();
	pluginDescriptionScroll.SetMaxValue(descriptionHeight);
	pluginDescriptionBuffer = std::make_unique<RenderBuffer>(Point(box.Width(), descriptionHeight));
	// Redirect all drawing commands into the offscreen buffer.
	auto target = pluginDescriptionBuffer->SetTarget();

	Point top(pluginDescriptionBuffer->Left(), pluginDescriptionBuffer->Top());
	if(sprite)
	{
		Point center(0., top.Y() + .5 * sprite->Height());
		SpriteShader::Draw(sprite, center);
		top.Y() += sprite->Height() + 10.;
	}

	wrap.Draw(top, medium);
	target.Deactivate();
}



void PreferencesPanel::DrawTooltips()
{
	if(hoverItem.empty())
	{
		// Step the tooltip timer back.
		hoverCount -= hoverCount ? 1 : 0;
		return;
	}

	// Step the tooltip timer forward [0-60].
	hoverCount += hoverCount < HOVER_TIME;

	if(hoverCount < HOVER_TIME)
		return;

	// Create the tooltip text.
	if(tooltip.empty())
	{
		tooltip = GameData::Tooltip(hoverItem);
		// No tooltip for this item.
		if(tooltip.empty())
			return;
		hoverText.Wrap(tooltip);
	}

	Point size(hoverText.WrapWidth(), hoverText.Height() - hoverText.ParagraphBreak());
	size += Point(20., 20.);
	Point topLeft = hoverPoint;
	// Do not overflow the screen dimensions.
	if(topLeft.X() + size.X() > Screen::Right())
		topLeft.X() -= size.X();
	if(topLeft.Y() + size.Y() > Screen::Bottom())
		topLeft.Y() -= size.Y();
	// Draw the background fill and the tooltip text.
	FillShader::Fill(topLeft + .5 * size, size, *GameData::Colors().Get("tooltip background"));
	hoverText.Draw(topLeft + Point(10., 10.), *GameData::Colors().Get("medium"));
}



void PreferencesPanel::Exit()
{
	Command::SaveSettings(Files::Config() + "keys.txt");

	GetUI()->Pop(this);
}



void PreferencesPanel::HandleSettingsString(const string &str, Point cursorPosition)
{
	// For some settings, clicking the option does more than just toggle a
	// boolean state keyed by the option's name.
	if(str == ZOOM_FACTOR)
	{
		int newZoom = Screen::UserZoom() + ZOOM_FACTOR_INCREMENT;
		Screen::SetZoom(newZoom);
		if(newZoom > ZOOM_FACTOR_MAX || Screen::Zoom() != newZoom)
		{
			// Notify the user why setting the zoom any higher isn't permitted.
			// Only show this if it's not possible to zoom the view at all, as
			// otherwise the dialog will show every time, which is annoying.
			if(newZoom == ZOOM_FACTOR_MIN + ZOOM_FACTOR_INCREMENT)
				GetUI()->Push(new Dialog(
					"Your screen resolution is too low to support a zoom level above 100%."));
			Screen::SetZoom(ZOOM_FACTOR_MIN);
		}
		// Convert to raw window coordinates, at the new zoom level.
		cursorPosition *= Screen::Zoom() / 100.;
		cursorPosition += .5 * Point(Screen::RawWidth(), Screen::RawHeight());
		SDL_WarpMouseInWindow(nullptr, cursorPosition.X(), cursorPosition.Y());
	}
	else if(str == BOARDING_PRIORITY)
		Preferences::ToggleBoarding();
	else if(str == BACKGROUND_PARALLAX)
		Preferences::ToggleParallax();
	else if(str == EXTENDED_JUMP_EFFECTS)
		Preferences::ToggleExtendedJumpEffects();
	else if(str == VIEW_ZOOM_FACTOR)
	{
		// Increase the zoom factor unless it is at the maximum. In that
		// case, cycle around to the lowest zoom factor.
		if(!Preferences::ZoomViewIn())
			while(Preferences::ZoomViewOut()) {}
	}
	else if(str == SCREEN_MODE_SETTING)
		Preferences::ToggleScreenMode();
	else if(str == VSYNC_SETTING)
	{
		if(!Preferences::ToggleVSync())
			GetUI()->Push(new Dialog(
				"Unable to change VSync state. (Your system's graphics settings may be controlling it instead.)"));
	}
	else if(str == STATUS_OVERLAYS_ALL)
		Preferences::CycleStatusOverlays(Preferences::OverlayType::ALL);
	else if(str == STATUS_OVERLAYS_FLAGSHIP)
		Preferences::CycleStatusOverlays(Preferences::OverlayType::FLAGSHIP);
	else if(str == STATUS_OVERLAYS_ESCORT)
		Preferences::CycleStatusOverlays(Preferences::OverlayType::ESCORT);
	else if(str == STATUS_OVERLAYS_ENEMY)
		Preferences::CycleStatusOverlays(Preferences::OverlayType::ENEMY);
	else if(str == STATUS_OVERLAYS_NEUTRAL)
		Preferences::CycleStatusOverlays(Preferences::OverlayType::NEUTRAL);
	else if(str == AUTO_AIM_SETTING)
		Preferences::ToggleAutoAim();
	else if(str == AUTO_FIRE_SETTING)
		Preferences::ToggleAutoFire();
	else if(str == EXPEND_AMMO)
		Preferences::ToggleAmmoUsage();
	else if(str == FLOTSAM_SETTING)
		Preferences::ToggleFlotsam();
	else if(str == TURRET_TRACKING)
		Preferences::Set(FOCUS_PREFERENCE, !Preferences::Has(FOCUS_PREFERENCE));
	else if(str == REACTIVATE_HELP)
	{
		for(const auto &it : GameData::HelpTemplates())
			Preferences::Set("help: " + it.first, false);
	}
	else if(str == SCROLL_SPEED)
	{
		// Toggle between three different speeds.
		int speed = Preferences::ScrollSpeed() + 20;
		if(speed > 60)
			speed = 20;
		Preferences::SetScrollSpeed(speed);
	}
	else if(str == DATE_FORMAT)
		Preferences::ToggleDateFormat();
	else if(str == ALERT_INDICATOR)
		Preferences::ToggleAlert();
	// All other options are handled by just toggling the boolean state.
	else
		Preferences::Set(str, !Preferences::Has(str));
}



void PreferencesPanel::HandleUp()
{
	selected = max(0, selected - 1);
	switch(page)
	{
	case 's':
		selectedItem = prefZones.at(selected).Value();
		break;
	case 'p':
		selectedPlugin = pluginZones.at(selected).Value();
		RenderPluginDescription(selectedPlugin);
		ScrollSelectedPlugin();
		break;
	default:
		break;
	}
}



void PreferencesPanel::HandleDown()
{
	switch(page)
	{
	case 'c':
		if(selected + 1 < static_cast<int>(zones.size()))
			selected++;
		break;
	case 's':
		selected = min(selected + 1, static_cast<int>(prefZones.size() - 1));
		selectedItem = prefZones.at(selected).Value();
		break;
	case 'p':
		selected = min(selected + 1, static_cast<int>(pluginZones.size() - 1));
		selectedPlugin = pluginZones.at(selected).Value();
		RenderPluginDescription(selectedPlugin);
		ScrollSelectedPlugin();
		break;
	default:
		break;
	}
}



void PreferencesPanel::HandleConfirm()
{
	switch(page)
	{
	case 'c':
		editing = selected;
		break;
	case 's':
		HandleSettingsString(selectedItem, Screen::Dimensions() / 2.);
		break;
	case 'p':
		Plugins::TogglePlugin(selectedPlugin);
		break;
	default:
		break;
	}
}



void PreferencesPanel::ScrollSelectedPlugin()
{
	while(selected * 20 - pluginListScroll < 0)
		pluginListScroll.Scroll(-Preferences::ScrollSpeed());
	while(selected * 20 - pluginListScroll > pluginListClip->Height())
		pluginListScroll.Scroll(Preferences::ScrollSpeed());
}<|MERGE_RESOLUTION|>--- conflicted
+++ resolved
@@ -969,27 +969,10 @@
 				10.f, 10.f, 5.f, Color(pluginDescriptionScroll.IsScrollAtMin() ? .2f : .8f, 0.f));
 			AddZone(topRight, [&]() { pluginDescriptionScroll.Scroll(-Preferences::ScrollSpeed()); });
 
-<<<<<<< HEAD
 			Rectangle bottomRight(descriptionBox.BottomRight() - POINTER_OFFSET, {20.0, 20.0});
 			PointerShader::Draw(bottomRight.Center(), DOWN,
 				10.f, 10.f, 5.f, Color(pluginDescriptionScroll.IsScrollAtMax() ? .2f : .8f, 0.f));
 			AddZone(bottomRight, [&]() { pluginDescriptionScroll.Scroll(Preferences::ScrollSpeed()); });
-=======
-			string text = plugin.CreateDescription();
-
-			string text = plugin.CreateDescription();
-
-			WrappedText wrap(font);
-			wrap.SetWrapWidth(MAX_TEXT_WIDTH);
-			static const string EMPTY = "(No description given.)";
-<<<<<<< HEAD
-			text += plugin.aboutText.empty() ? EMPTY : plugin.aboutText;
-			wrap.Wrap(text);
-=======
-			wrap.Wrap(plugin.aboutText.empty() ? EMPTY : plugin.aboutText);
->>>>>>> 575c3351
-			wrap.Draw(top, medium);
->>>>>>> parent of 30730c40 (Misc tweaks and formatting changes suggested by RisingLeaf and Amazinite.)
 		}
 	}
 }
@@ -1028,7 +1011,7 @@
 	WrappedText wrap(font);
 	wrap.SetWrapWidth(box.Width());
 	static const string EMPTY = "(No description given.)";
-	wrap.Wrap(plugin.aboutText.empty() ? EMPTY : plugin.aboutText);
+	wrap.Wrap(plugin.aboutText.empty() ? EMPTY : plugin.CreateDescription());
 
 	descriptionHeight += wrap.Height();
 
