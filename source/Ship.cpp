/* Ship.cpp
Copyright (c) 2014 by Michael Zahniser

Endless Sky is free software: you can redistribute it and/or modify it under the
terms of the GNU General Public License as published by the Free Software
Foundation, either version 3 of the License, or (at your option) any later version.

Endless Sky is distributed in the hope that it will be useful, but WITHOUT ANY
WARRANTY; without even the implied warranty of MERCHANTABILITY or FITNESS FOR A
PARTICULAR PURPOSE. See the GNU General Public License for more details.

You should have received a copy of the GNU General Public License along with
this program. If not, see <https://www.gnu.org/licenses/>.
*/

#include "Ship.h"

#include "Audio.h"
#include "CategoryList.h"
#include "CategoryTypes.h"
#include "DamageDealt.h"
#include "DataNode.h"
#include "DataWriter.h"
#include "Effect.h"
#include "Flotsam.h"
#include "text/Format.h"
#include "GameData.h"
#include "Government.h"
#include "JumpTypes.h"
#include "Logger.h"
#include "Mask.h"
#include "Messages.h"
#include "Phrase.h"
#include "Planet.h"
#include "PlayerInfo.h"
#include "Preferences.h"
#include "Projectile.h"
#include "Random.h"
#include "ShipEvent.h"
#include "Sound.h"
#include "Sprite.h"
#include "SpriteSet.h"
#include "StellarObject.h"
#include "System.h"
#include "Visual.h"
#include "Wormhole.h"

#include <algorithm>
#include <cassert>
#include <cmath>
#include <limits>
#include <sstream>

using namespace std;

namespace {
	const string FIGHTER_REPAIR = "Repair fighters in";
	const vector<string> BAY_SIDE = {"inside", "over", "under"};
	const vector<string> BAY_FACING = {"forward", "left", "right", "back"};
	const vector<Angle> BAY_ANGLE = {Angle(0.), Angle(-90.), Angle(90.), Angle(180.)};

	const vector<string> ENGINE_SIDE = {"under", "over"};
	const vector<string> STEERING_FACING = {"none", "left", "right"};

	const double MAXIMUM_TEMPERATURE = 100.;

	// Scanning takes up to 10 seconds (SCAN_TIME / MIN_SCAN_STEPS)
	// dependent on the range from the ship (among other factors).
	// The scan speed uses a gaussian drop-off with the reported scan radius as the standard deviation.
	const double SCAN_TIME = 600.;
	// Always gain at least 1 step of scan progress for every frame spent scanning while in range.
	// This ensures every scan completes within 600 frames (10 seconds) of being in range.
	const double MIN_SCAN_STEPS = 1.;
	// Exponential dropoff of scan rate starts at scan rate of SCAN_TIME/LINEAR_RATE
	// with an exponent of SCAN_DROPOFF_EXPONENT.
	const double LINEAR_RATE = 5.;
	const double SCAN_DROPOFF_EXPONENT = 5.;

	// In Ship::Scan, ships smaller than this are treated as being this size.
	const double SCAN_MIN_CARGO_SPACE = 40.;
	const double SCAN_MIN_OUTFIT_SPACE = 200.;

	// Formula for calculating scan speed tuning factors:
	// factor = pow(framesToFullScan / (SCAN_TIME * sqrt(scanEfficiency)), -1.5) / referenceSize

	// Cargo scanner (5) takes 10 seconds (600/600=1.0) to scan a Bulk freighter (600 space) at 0 range.
	const double SCAN_CARGO_FACTOR = pow(1.0 / sqrt(5.), -1.5) / 600.;

	// Outfit scanner (15) takes 10 seconds (600/600=1.0) to scan a Bactrian (740 space) at 0 range.
	const double SCAN_OUTFIT_FACTOR = pow(1.0 / sqrt(15.), -1.5) / 740.;

	// Helper function to transfer energy to a given stat if it is less than the
	// given maximum value.
	void DoRepair(double &stat, double &available, double maximum)
	{
		double transfer = max(0., min(available, maximum - stat));
		stat += transfer;
		available -= transfer;
	}

	// Helper function to repair a given stat up to its maximum, limited by
	// how much repair is available and how much energy, fuel, and heat are available.
	// Updates the stat, the available amount, and the energy, fuel, and heat amounts.
	void DoRepair(double &stat, double &available, double maximum, double &energy, double energyCost,
		double &fuel, double fuelCost, double &heat, double heatCost)
	{
		if(available <= 0. || stat >= maximum)
			return;

		// Energy, heat, and fuel costs are the energy, fuel, or heat required per unit repaired.
		if(energyCost > 0.)
			available = min(available, energy / energyCost);
		if(fuelCost > 0.)
			available = min(available, fuel / fuelCost);
		if(heatCost < 0.)
			available = min(available, heat / -heatCost);

		double transfer = min(available, maximum - stat);
		if(transfer > 0.)
		{
			stat += transfer;
			available -= transfer;
			energy -= transfer * energyCost;
			fuel -= transfer * fuelCost;
			heat += transfer * heatCost;
		}
	}

	// Helper function to reduce a given status effect according
	// to its resistance, limited by how much energy, fuel, and heat are available.
	// Updates the stat and the energy, fuel, and heat amounts.
	void DoStatusEffect(bool isDeactivated, double &stat, double resistance, double &energy, double energyCost,
		double &fuel, double fuelCost, double &heat, double heatCost)
	{
		if(isDeactivated || resistance <= 0.)
		{
			stat = max(0., .99 * stat);
			return;
		}

		// Calculate how much resistance can be used assuming no
		// energy or fuel cost.
		resistance = .99 * stat - max(0., .99 * stat - resistance);

		// Limit the resistance by the available energy, heat, and fuel.
		if(energyCost > 0.)
			resistance = min(resistance, energy / energyCost);
		if(fuelCost > 0.)
			resistance = min(resistance, fuel / fuelCost);
		if(heatCost < 0.)
			resistance = min(resistance, heat / -heatCost);

		// Update the stat, energy, heat, and fuel given how much resistance is being used.
		if(resistance > 0.)
		{
			stat = max(0., .99 * stat - resistance);
			energy -= resistance * energyCost;
			fuel -= resistance * fuelCost;
			heat += resistance * heatCost;
		}
		else
			stat = max(0., .99 * stat);
	}

	// Get an overview of how many weapon-outfits are equipped.
	map<const Outfit *, int> GetEquipped(const vector<Hardpoint> &weapons)
	{
		map<const Outfit *, int> equipped;
		for(const Hardpoint &hardpoint : weapons)
			if(hardpoint.GetOutfit())
				++equipped[hardpoint.GetOutfit()];
		return equipped;
	}

	void LogWarning(const string &trueModelName, const string &name, string &&warning)
	{
		string shipID = trueModelName + (name.empty() ? ": " : " \"" + name + "\": ");
		Logger::LogError(shipID + std::move(warning));
	}

	// Transfer as many of the given outfits from the source ship to the target
	// ship as the source ship can remove and the target ship can handle. Returns the
	// items and amounts that were actually transferred (so e.g. callers can determine
	// how much material was transferred, if any).
	map<const Outfit *, int> TransferAmmo(const map<const Outfit *, int> &stockpile, Ship &from, Ship &to)
	{
		auto transferred = map<const Outfit *, int>{};
		for(auto &&item : stockpile)
		{
			assert(item.second > 0 && "stockpile count must be positive");
			int unloadable = abs(from.Attributes().CanAdd(*item.first, -item.second));
			int loadable = to.Attributes().CanAdd(*item.first, unloadable);
			if(loadable > 0)
			{
				from.AddOutfit(item.first, -loadable);
				to.AddOutfit(item.first, loadable);
				transferred[item.first] = loadable;
			}
		}
		return transferred;
	}

	// Ships which are scrambled have a chance for their weapons to jam,
	// delaying their firing for another reload cycle. The less energy
	// a ship has relative to its max and the more scrambled the ship is,
	// the higher the chance that a weapon will jam. The jam chance is
	// capped at 50%. Very small amounts of scrambling are ignored.
	// The scale is such that a weapon with a scrambling damage of 5 and a reload
	// of 60 (i.e. the ion cannon) will only ever push a ship to a jam chance
	// of 5% when it is at 100% energy.
	double CalculateJamChance(double maxEnergy, double scrambling)
	{
		double scale = maxEnergy * 220.;
		return scrambling > .1 ? min(0.5, scale ? scrambling / scale : 1.) : 0.;
	}
}



// Construct and Load() at the same time.
Ship::Ship(const DataNode &node)
{
	Load(node);
}



void Ship::Load(const DataNode &node)
{
	if(node.Size() >= 2)
		trueModelName = node.Token(1);
	if(node.Size() >= 3)
	{
		base = GameData::Ships().Get(trueModelName);
		variantName = node.Token(2);
	}
	isDefined = true;

	government = GameData::PlayerGovernment();

	// Note: I do not clear the attributes list here so that it is permissible
	// to override one ship definition with another.
	bool hasEngine = false;
	bool hasArmament = false;
	bool hasBays = false;
	bool hasExplode = false;
	bool hasLeak = false;
	bool hasFinalExplode = false;
	bool hasOutfits = false;
	bool hasDescription = false;
	for(const DataNode &child : node)
	{
		const string &key = child.Token(0);
		bool add = (key == "add");
		if(add && (child.Size() < 2 || child.Token(1) != "attributes"))
		{
			child.PrintTrace("Skipping invalid use of 'add' with " + (child.Size() < 2
					? "no key." : "key: " + child.Token(1)));
			continue;
		}
		if(key == "sprite")
			LoadSprite(child);
		else if(child.Token(0) == "thumbnail" && child.Size() >= 2)
			thumbnail = SpriteSet::Get(child.Token(1));
		else if(key == "name" && child.Size() >= 2)
			name = child.Token(1);
		else if(key == "display name" && child.Size() >= 2)
			displayModelName = child.Token(1);
		else if(key == "plural" && child.Size() >= 2)
			pluralModelName = child.Token(1);
		else if(key == "noun" && child.Size() >= 2)
			noun = child.Token(1);
		else if(key == "swizzle" && child.Size() >= 2)
			customSwizzle = child.Value(1);
		else if(key == "uuid" && child.Size() >= 2)
			uuid = EsUuid::FromString(child.Token(1));
		else if(key == "attributes" || add)
		{
			if(!add)
				baseAttributes.Load(child);
			else
			{
				addAttributes = true;
				attributes.Load(child);
			}
		}
		else if((key == "engine" || key == "reverse engine" || key == "steering engine") && child.Size() >= 3)
		{
			if(!hasEngine)
			{
				enginePoints.clear();
				reverseEnginePoints.clear();
				steeringEnginePoints.clear();
				hasEngine = true;
			}
			bool reverse = (key == "reverse engine");
			bool steering = (key == "steering engine");

			vector<EnginePoint> &editPoints = (!steering && !reverse) ? enginePoints :
				(reverse ? reverseEnginePoints : steeringEnginePoints);
			editPoints.emplace_back(0.5 * child.Value(1), 0.5 * child.Value(2),
				(child.Size() > 3 ? child.Value(3) : 1.));
			EnginePoint &engine = editPoints.back();
			if(reverse)
				engine.facing = Angle(180.);
			for(const DataNode &grand : child)
			{
				const string &grandKey = grand.Token(0);
				if(grandKey == "zoom" && grand.Size() >= 2)
					engine.zoom = grand.Value(1);
				else if(grandKey == "angle" && grand.Size() >= 2)
					engine.facing += Angle(grand.Value(1));
				else
				{
					for(unsigned j = 1; j < ENGINE_SIDE.size(); ++j)
						if(grandKey == ENGINE_SIDE[j])
							engine.side = j;
					if(steering)
						for(unsigned j = 1; j < STEERING_FACING.size(); ++j)
							if(grandKey == STEERING_FACING[j])
								engine.steering = j;
				}
			}
		}
		else if(key == "gun" || key == "turret")
		{
			if(!hasArmament)
			{
				armament = Armament();
				hasArmament = true;
			}
			const Outfit *outfit = nullptr;
			Point hardpoint;
			if(child.Size() >= 3)
			{
				hardpoint = Point(child.Value(1), child.Value(2));
				if(child.Size() >= 4)
					outfit = GameData::Outfits().Get(child.Token(3));
			}
			else
			{
				if(child.Size() >= 2)
					outfit = GameData::Outfits().Get(child.Token(1));
			}
			Angle gunPortAngle = Angle(0.);
			bool gunPortParallel = false;
			bool drawUnder = (key == "gun");
			if(child.HasChildren())
			{
				for(const DataNode &grand : child)
				{
					if(grand.Token(0) == "angle" && grand.Size() >= 2)
						gunPortAngle = grand.Value(1);
					else if(grand.Token(0) == "parallel")
						gunPortParallel = true;
					else if(grand.Token(0) == "under")
						drawUnder = true;
					else if(grand.Token(0) == "over")
						drawUnder = false;
					else
						grand.PrintTrace("Skipping unrecognized attribute:");
				}
			}
			if(key == "gun")
				armament.AddGunPort(hardpoint, gunPortAngle, gunPortParallel, drawUnder, outfit);
			else
				armament.AddTurret(hardpoint, drawUnder, outfit);
		}
		else if(key == "never disabled")
			neverDisabled = true;
		else if(key == "uncapturable")
			isCapturable = false;
		else if(((key == "fighter" || key == "drone") && child.Size() >= 3) ||
			(key == "bay" && child.Size() >= 4))
		{
			// While the `drone` and `fighter` keywords are supported for backwards compatibility, the
			// standard format is `bay <ship-category>`, with the same signature for other values.
			string category = "Fighter";
			int childOffset = 0;
			if(key == "drone")
				category = "Drone";
			else if(key == "bay")
			{
				category = child.Token(1);
				childOffset += 1;
			}

			if(!hasBays)
			{
				bays.clear();
				hasBays = true;
			}
			bays.emplace_back(child.Value(1 + childOffset), child.Value(2 + childOffset), category);
			Bay &bay = bays.back();
			for(int i = 3 + childOffset; i < child.Size(); ++i)
			{
				for(unsigned j = 1; j < BAY_SIDE.size(); ++j)
					if(child.Token(i) == BAY_SIDE[j])
						bay.side = j;
				for(unsigned j = 1; j < BAY_FACING.size(); ++j)
					if(child.Token(i) == BAY_FACING[j])
						bay.facing = BAY_ANGLE[j];
			}
			if(child.HasChildren())
				for(const DataNode &grand : child)
				{
					// Load in the effect(s) to be displayed when the ship launches.
					if(grand.Token(0) == "launch effect" && grand.Size() >= 2)
					{
						int count = grand.Size() >= 3 ? static_cast<int>(grand.Value(2)) : 1;
						const Effect *e = GameData::Effects().Get(grand.Token(1));
						bay.launchEffects.insert(bay.launchEffects.end(), count, e);
					}
					else if(grand.Token(0) == "angle" && grand.Size() >= 2)
						bay.facing = Angle(grand.Value(1));
					else
					{
						bool handled = false;
						for(unsigned i = 1; i < BAY_SIDE.size(); ++i)
							if(grand.Token(0) == BAY_SIDE[i])
							{
								bay.side = i;
								handled = true;
							}
						for(unsigned i = 1; i < BAY_FACING.size(); ++i)
							if(grand.Token(0) == BAY_FACING[i])
							{
								bay.facing = BAY_ANGLE[i];
								handled = true;
							}
						if(!handled)
							grand.PrintTrace("Skipping unrecognized attribute:");
					}
				}
		}
		else if(key == "leak" && child.Size() >= 2)
		{
			if(!hasLeak)
			{
				leaks.clear();
				hasLeak = true;
			}
			Leak leak(GameData::Effects().Get(child.Token(1)));
			if(child.Size() >= 3)
				leak.openPeriod = child.Value(2);
			if(child.Size() >= 4)
				leak.closePeriod = child.Value(3);
			leaks.push_back(leak);
		}
		else if(key == "explode" && child.Size() >= 2)
		{
			if(!hasExplode)
			{
				explosionEffects.clear();
				explosionTotal = 0;
				hasExplode = true;
			}
			int count = (child.Size() >= 3) ? child.Value(2) : 1;
			explosionEffects[GameData::Effects().Get(child.Token(1))] += count;
			explosionTotal += count;
		}
		else if(key == "final explode" && child.Size() >= 2)
		{
			if(!hasFinalExplode)
			{
				finalExplosions.clear();
				hasFinalExplode = true;
			}
			int count = (child.Size() >= 3) ? child.Value(2) : 1;
			finalExplosions[GameData::Effects().Get(child.Token(1))] += count;
		}
		else if(key == "outfits")
		{
			if(!hasOutfits)
			{
				outfits.clear();
				hasOutfits = true;
			}
			for(const DataNode &grand : child)
			{
				int count = (grand.Size() >= 2) ? grand.Value(1) : 1;
				if(count > 0)
					outfits[GameData::Outfits().Get(grand.Token(0))] += count;
				else
					grand.PrintTrace("Skipping invalid outfit count:");
			}

			// Verify we have at least as many installed outfits as were identified as "equipped."
			// If not (e.g. a variant definition), ensure FinishLoading equips into a blank slate.
			if(!hasArmament)
				for(const auto &pair : GetEquipped(Weapons()))
				{
					auto it = outfits.find(pair.first);
					if(it == outfits.end() || it->second < pair.second)
					{
						armament.UninstallAll();
						break;
					}
				}
		}
		else if(key == "cargo")
			cargo.Load(child);
		else if(key == "crew" && child.Size() >= 2)
			crew = static_cast<int>(child.Value(1));
		else if(key == "fuel" && child.Size() >= 2)
			fuel = child.Value(1);
		else if(key == "shields" && child.Size() >= 2)
			shields = child.Value(1);
		else if(key == "hull" && child.Size() >= 2)
			hull = child.Value(1);
		else if(key == "position" && child.Size() >= 3)
			position = Point(child.Value(1), child.Value(2));
		else if(key == "system" && child.Size() >= 2)
			currentSystem = GameData::Systems().Get(child.Token(1));
		else if(key == "planet" && child.Size() >= 2)
		{
			zoom = 0.;
			landingPlanet = GameData::Planets().Get(child.Token(1));
		}
		else if(key == "destination system" && child.Size() >= 2)
			targetSystem = GameData::Systems().Get(child.Token(1));
		else if(key == "parked")
			isParked = true;
		else if(key == "description" && child.Size() >= 2)
		{
			if(!hasDescription)
			{
				description.clear();
				hasDescription = true;
			}
			description += child.Token(1);
			description += '\n';
		}
		else if(key == "remove" && child.Size() >= 2)
		{
			if(child.Token(1) == "bays")
				removeBays = true;
			else
				child.PrintTrace("Skipping unsupported \"remove\":");
		}
		else if(key != "actions")
			child.PrintTrace("Skipping unrecognized attribute:");
	}

	if(displayModelName.empty())
		displayModelName = trueModelName;

	// If no plural model name was given, default to the model name with an 's' appended.
	// If the model name ends with an 's' or 'z', print a warning because the default plural will never be correct.
	// Variants will import their plural name from the base model in FinishLoading.
	if(pluralModelName.empty() && variantName.empty())
	{
		pluralModelName = displayModelName + 's';
		if(displayModelName.back() == 's' || displayModelName.back() == 'z')
			node.PrintTrace("Warning: explicit plural name definition required, but none is provided. Defaulting to \""
					+ pluralModelName + "\".");
	}
}



// When loading a ship, some of the outfits it lists may not have been
// loaded yet. So, wait until everything has been loaded, then call this.
void Ship::FinishLoading(bool isNewInstance)
{
	// All copies of this ship should save pointers to the "explosion" weapon
	// definition stored safely in the ship model, which will not be destroyed
	// until GameData is when the program quits. Also copy other attributes of
	// the base model if no overrides were given.
	if(GameData::Ships().Has(trueModelName))
	{
		const Ship *model = GameData::Ships().Get(trueModelName);
		explosionWeapon = &model->BaseAttributes();
		if(displayModelName.empty())
			displayModelName = model->displayModelName;
		if(pluralModelName.empty())
			pluralModelName = model->pluralModelName;
		if(noun.empty())
			noun = model->noun;
		if(!thumbnail)
			thumbnail = model->thumbnail;
	}

	// If this ship has a base class, copy any attributes not defined here.
	// Exception: uncapturable and "never disabled" flags don't carry over.
	if(base && base != this)
	{
		if(!GetSprite())
			reinterpret_cast<Body &>(*this) = *base;
		if(customSwizzle == -1)
			customSwizzle = base->CustomSwizzle();
		if(baseAttributes.Attributes().empty())
			baseAttributes = base->baseAttributes;
		if(bays.empty() && !base->bays.empty() && !removeBays)
			bays = base->bays;
		if(enginePoints.empty())
			enginePoints = base->enginePoints;
		if(reverseEnginePoints.empty())
			reverseEnginePoints = base->reverseEnginePoints;
		if(steeringEnginePoints.empty())
			steeringEnginePoints = base->steeringEnginePoints;
		if(explosionEffects.empty())
		{
			explosionEffects = base->explosionEffects;
			explosionTotal = base->explosionTotal;
		}
		if(finalExplosions.empty())
			finalExplosions = base->finalExplosions;
		if(outfits.empty())
			outfits = base->outfits;
		if(description.empty())
			description = base->description;

		bool hasHardpoints = false;
		for(const Hardpoint &hardpoint : armament.Get())
			if(hardpoint.GetPoint())
				hasHardpoints = true;

		if(!hasHardpoints)
		{
			// Check if any hardpoint locations were not specified.
			auto bit = base->Weapons().begin();
			auto bend = base->Weapons().end();
			auto nextGun = armament.Get().begin();
			auto nextTurret = armament.Get().begin();
			auto end = armament.Get().end();
			Armament merged;
			for( ; bit != bend; ++bit)
			{
				if(!bit->IsTurret())
				{
					while(nextGun != end && nextGun->IsTurret())
						++nextGun;
					const Outfit *outfit = (nextGun == end) ? nullptr : nextGun->GetOutfit();
					merged.AddGunPort(bit->GetPoint() * 2., bit->GetBaseAngle(), bit->IsParallel(), bit->IsUnder(), outfit);
					if(nextGun != end)
						++nextGun;
				}
				else
				{
					while(nextTurret != end && !nextTurret->IsTurret())
						++nextTurret;
					const Outfit *outfit = (nextTurret == end) ? nullptr : nextTurret->GetOutfit();
					merged.AddTurret(bit->GetPoint() * 2., bit->IsUnder(), outfit);
					if(nextTurret != end)
						++nextTurret;
				}
			}
			armament = merged;
		}
	}
	else if(removeBays)
		bays.clear();
	// Check that all the "equipped" weapons actually match what your ship
	// has, and that they are truly weapons. Remove any excess weapons and
	// warn if any non-weapon outfits are "installed" in a hardpoint.
	auto equipped = GetEquipped(Weapons());
	for(auto &it : equipped)
	{
		auto outfitIt = outfits.find(it.first);
		int amount = (outfitIt != outfits.end() ? outfitIt->second : 0);
		int excess = it.second - amount;
		if(excess > 0)
		{
			// If there are more hardpoints specifying this outfit than there
			// are instances of this outfit installed, remove some of them.
			armament.Add(it.first, -excess);
			it.second -= excess;

			LogWarning(VariantName(), Name(),
					"outfit \"" + it.first->TrueName() + "\" equipped but not included in outfit list.");
		}
		else if(!it.first->IsWeapon())
			// This ship was specified with a non-weapon outfit in a
			// hardpoint. Hardpoint::Install removes it, but issue a
			// warning so the definition can be fixed.
			LogWarning(VariantName(), Name(),
					"outfit \"" + it.first->TrueName() + "\" is not a weapon, but is installed as one.");
	}

	// Mark any drone that has no "automaton" value as an automaton, to
	// grandfather in the drones from before that attribute existed.
	if(baseAttributes.Category() == "Drone" && !baseAttributes.Get("automaton"))
		baseAttributes.Set("automaton", 1.);

	baseAttributes.Set("gun ports", armament.GunCount());
	baseAttributes.Set("turret mounts", armament.TurretCount());

	if(addAttributes)
	{
		// Store attributes from an "add attributes" node in the ship's
		// baseAttributes so they can be written to the save file.
		baseAttributes.Add(attributes);
		baseAttributes.AddLicenses(attributes);
		addAttributes = false;
	}
	// Add the attributes of all your outfits to the ship's base attributes.
	attributes = baseAttributes;
	vector<string> undefinedOutfits;
	for(const auto &it : outfits)
	{
		if(!it.first->IsDefined())
		{
			undefinedOutfits.emplace_back("\"" + it.first->TrueName() + "\"");
			continue;
		}
		attributes.Add(*it.first, it.second);
		// Some ship variant definitions do not specify which weapons
		// are placed in which hardpoint. Add any weapons that are not
		// yet installed to the ship's armament.
		if(it.first->IsWeapon())
		{
			int count = it.second;
			auto eit = equipped.find(it.first);
			if(eit != equipped.end())
				count -= eit->second;

			if(count)
			{
				count -= armament.Add(it.first, count);
				if(count)
					LogWarning(VariantName(), Name(),
						"weapon \"" + it.first->TrueName() + "\" installed, but insufficient slots to use it.");
			}
		}
	}
	if(!undefinedOutfits.empty())
	{
		bool plural = undefinedOutfits.size() > 1;
		// Print the ship name once, then all undefined outfits. If we're reporting for a stock ship, then it
		// doesn't have a name, and missing outfits aren't named yet either. A variant name might exist, though.
		string message;
		if(isYours)
		{
			message = "Player ship " + trueModelName + " \"" + name + "\":";
			string PREFIX = plural ? "\n\tUndefined outfit " : " undefined outfit ";
			for(auto &&outfit : undefinedOutfits)
				message += PREFIX + outfit;
		}
		else
		{
			message = variantName.empty() ? "Stock ship \"" + trueModelName + "\": "
				: trueModelName + " variant \"" + variantName + "\": ";
			message += to_string(undefinedOutfits.size()) + " undefined outfit" + (plural ? "s" : "") + " installed.";
		}

		Logger::LogError(message);
	}
	// Inspect the ship's armament to ensure that guns are in gun ports and
	// turrets are in turret mounts. This can only happen when the armament
	// is configured incorrectly in a ship or variant definition. Do not
	// bother printing this warning if the outfit is not fully defined.
	for(const Hardpoint &hardpoint : armament.Get())
	{
		const Outfit *outfit = hardpoint.GetOutfit();
		if(outfit && outfit->IsDefined()
				&& (hardpoint.IsTurret() != (outfit->Get("turret mounts") != 0.)))
		{
			string warning = (!isYours && !variantName.empty()) ? "variant \"" + variantName + "\"" : trueModelName;
			if(!name.empty())
				warning += " \"" + name + "\"";
			warning += ": outfit \"" + outfit->TrueName() + "\" installed as a ";
			warning += (hardpoint.IsTurret() ? "turret but is a gun.\n\tturret" : "gun but is a turret.\n\tgun");
			warning += to_string(2. * hardpoint.GetPoint().X()) + " " + to_string(2. * hardpoint.GetPoint().Y());
			warning += " \"" + outfit->TrueName() + "\"";
			Logger::LogError(warning);
		}
	}
	cargo.SetSize(attributes.Get("cargo space"));
	armament.FinishLoading();

	// Figure out how far from center the farthest hardpoint is.
	weaponRadius = 0.;
	for(const Hardpoint &hardpoint : armament.Get())
		weaponRadius = max(weaponRadius, hardpoint.GetPoint().Length());

	// Allocate enough firing bits for this ship.
	firingCommands.SetHardpoints(armament.Get().size());

	// If this ship is being instantiated for the first time, make sure its
	// crew, fuel, etc. are all refilled.
	if(isNewInstance)
		Recharge(true);

	// Ensure that all defined bays are of a valid category. Remove and warn about any
	// invalid bays. Add a default "launch effect" to any remaining internal bays if
	// this ship is crewed (i.e. pressurized).
	string warning;
	const auto &bayCategories = GameData::GetCategory(CategoryType::BAY);
	for(auto it = bays.begin(); it != bays.end(); )
	{
		Bay &bay = *it;
		if(!bayCategories.Contains(bay.category))
		{
			warning += "Invalid bay category: " + bay.category + "\n";
			it = bays.erase(it);
			continue;
		}
		else
			++it;
		if(bay.side == Bay::INSIDE && bay.launchEffects.empty() && Crew())
			bay.launchEffects.emplace_back(GameData::Effects().Get("basic launch"));
	}

	canBeCarried = bayCategories.Contains(attributes.Category());

	// Issue warnings if this ship has is misconfigured, e.g. is missing required values
	// or has negative outfit, cargo, weapon, or engine capacity.
	for(auto &&attr : set<string>{"outfit space", "cargo space", "weapon capacity", "engine capacity"})
	{
		double val = attributes.Get(attr);
		if(val < 0)
			warning += attr + ": " + Format::Number(val) + "\n";
	}
	if(attributes.Get("drag") <= 0.)
	{
		warning += "Defaulting " + string(attributes.Get("drag") ? "invalid" : "missing") + " \"drag\" attribute to 100.0\n";
		attributes.Set("drag", 100.);
	}

	// Calculate the values used to determine this ship's value and danger.
	attraction = CalculateAttraction();
	deterrence = CalculateDeterrence();

	if(!warning.empty())
	{
		// This check is mostly useful for variants and stock ships, which have
		// no names. Print the outfits to facilitate identifying this ship definition.
		string message = (!name.empty() ? "Ship \"" + name + "\" " : "") + "(" + VariantName() + "):\n";
		ostringstream outfitNames;
		outfitNames << "has outfits:\n";
		for(const auto &it : outfits)
			outfitNames << '\t' << it.second << " " + it.first->TrueName() << endl;
		Logger::LogError(message + warning + outfitNames.str());
	}

	// Ships read from a save file may have non-default shields or hull.
	// Perform a full IsDisabled calculation.
	isDisabled = true;
	isDisabled = IsDisabled();

	// Calculate this ship's jump information, e.g. how much it costs to jump, how far it can jump, how it can jump.
	navigation.Calibrate(*this);
	aiCache.Calibrate(*this);

	// A saved ship may have an invalid target system. Since all game data is loaded and all player events are
	// applied at this point, any target system that is not accessible should be cleared. Note: this does not
	// account for systems accessible via wormholes, but also does not need to as AI will route the ship properly.
	if(!isNewInstance && targetSystem)
	{
		string message = "Warning: " + string(isYours ? "player-owned " : "NPC ")
			+ trueModelName + " \"" + name + "\": Cannot reach target system \"" + targetSystem->Name();
		if(!currentSystem)
		{
			Logger::LogError(message + "\" (no current system).");
			targetSystem = nullptr;
		}
		else if(!currentSystem->Links().count(targetSystem)
			&& (!navigation.JumpRange() || !currentSystem->JumpNeighbors(navigation.JumpRange()).count(targetSystem)))
		{
			Logger::LogError(message + "\" by hyperlink or jump from system \"" + currentSystem->Name() + ".\"");
			targetSystem = nullptr;
		}
	}
}



// Check if this ship (model) and its outfits have been defined.
bool Ship::IsValid() const
{
	for(auto &&outfit : outfits)
		if(!outfit.first->IsDefined())
			return false;

	return isDefined;
}



// Save a full description of this ship, as currently configured.
void Ship::Save(DataWriter &out) const
{
	out.Write("ship", trueModelName);
	out.BeginChild();
	{
		out.Write("name", name);
		if(displayModelName != trueModelName)
			out.Write("display name", displayModelName);
		if(pluralModelName != displayModelName + 's')
			out.Write("plural", pluralModelName);
		if(!noun.empty())
			out.Write("noun", noun);
		SaveSprite(out);
		if(thumbnail)
			out.Write("thumbnail", thumbnail->Name());

		if(neverDisabled)
			out.Write("never disabled");
		if(!isCapturable)
			out.Write("uncapturable");
		if(customSwizzle >= 0)
			out.Write("swizzle", customSwizzle);

		out.Write("uuid", uuid.ToString());

		out.Write("attributes");
		out.BeginChild();
		{
			out.Write("category", baseAttributes.Category());
			out.Write("cost", baseAttributes.Cost());
			out.Write("mass", baseAttributes.Mass());
			for(const auto &it : baseAttributes.FlareSprites())
				for(int i = 0; i < it.second; ++i)
					it.first.SaveSprite(out, "flare sprite");
			for(const auto &it : baseAttributes.FlareSounds())
				for(int i = 0; i < it.second; ++i)
					out.Write("flare sound", it.first->Name());
			for(const auto &it : baseAttributes.ReverseFlareSprites())
				for(int i = 0; i < it.second; ++i)
					it.first.SaveSprite(out, "reverse flare sprite");
			for(const auto &it : baseAttributes.ReverseFlareSounds())
				for(int i = 0; i < it.second; ++i)
					out.Write("reverse flare sound", it.first->Name());
			for(const auto &it : baseAttributes.SteeringFlareSprites())
				for(int i = 0; i < it.second; ++i)
					it.first.SaveSprite(out, "steering flare sprite");
			for(const auto &it : baseAttributes.SteeringFlareSounds())
				for(int i = 0; i < it.second; ++i)
					out.Write("steering flare sound", it.first->Name());
			for(const auto &it : baseAttributes.AfterburnerEffects())
				for(int i = 0; i < it.second; ++i)
					out.Write("afterburner effect", it.first->Name());
			for(const auto &it : baseAttributes.JumpEffects())
				for(int i = 0; i < it.second; ++i)
					out.Write("jump effect", it.first->Name());
			for(const auto &it : baseAttributes.JumpSounds())
				for(int i = 0; i < it.second; ++i)
					out.Write("jump sound", it.first->Name());
			for(const auto &it : baseAttributes.JumpInSounds())
				for(int i = 0; i < it.second; ++i)
					out.Write("jump in sound", it.first->Name());
			for(const auto &it : baseAttributes.JumpOutSounds())
				for(int i = 0; i < it.second; ++i)
					out.Write("jump out sound", it.first->Name());
			for(const auto &it : baseAttributes.HyperSounds())
				for(int i = 0; i < it.second; ++i)
					out.Write("hyperdrive sound", it.first->Name());
			for(const auto &it : baseAttributes.HyperInSounds())
				for(int i = 0; i < it.second; ++i)
					out.Write("hyperdrive in sound", it.first->Name());
			for(const auto &it : baseAttributes.HyperOutSounds())
				for(int i = 0; i < it.second; ++i)
					out.Write("hyperdrive out sound", it.first->Name());
			for(const auto &it : baseAttributes.Attributes())
				if(it.second)
					out.Write(it.first, it.second);
		}
		out.EndChild();

		out.Write("outfits");
		out.BeginChild();
		{
			using OutfitElement = pair<const Outfit *const, int>;
			WriteSorted(outfits,
				[](const OutfitElement *lhs, const OutfitElement *rhs)
					{ return lhs->first->TrueName() < rhs->first->TrueName(); },
				[&out](const OutfitElement &it)
				{
					if(it.second == 1)
						out.Write(it.first->TrueName());
					else
						out.Write(it.first->TrueName(), it.second);
				});
		}
		out.EndChild();

		cargo.Save(out);
		out.Write("crew", crew);
		out.Write("fuel", fuel);
		out.Write("shields", shields);
		out.Write("hull", hull);
		out.Write("position", position.X(), position.Y());

		for(const EnginePoint &point : enginePoints)
		{
			out.Write("engine", 2. * point.X(), 2. * point.Y());
			out.BeginChild();
			out.Write("zoom", point.zoom);
			out.Write("angle", point.facing.Degrees());
			out.Write(ENGINE_SIDE[point.side]);
			out.EndChild();

		}
		for(const EnginePoint &point : reverseEnginePoints)
		{
			out.Write("reverse engine", 2. * point.X(), 2. * point.Y());
			out.BeginChild();
			out.Write("zoom", point.zoom);
			out.Write("angle", point.facing.Degrees() - 180.);
			out.Write(ENGINE_SIDE[point.side]);
			out.EndChild();
		}
		for(const EnginePoint &point : steeringEnginePoints)
		{
			out.Write("steering engine", 2. * point.X(), 2. * point.Y());
			out.BeginChild();
			out.Write("zoom", point.zoom);
			out.Write("angle", point.facing.Degrees());
			out.Write(ENGINE_SIDE[point.side]);
			out.Write(STEERING_FACING[point.steering]);
			out.EndChild();
		}
		for(const Hardpoint &hardpoint : armament.Get())
		{
			const char *type = (hardpoint.IsTurret() ? "turret" : "gun");
			if(hardpoint.GetOutfit())
				out.Write(type, 2. * hardpoint.GetPoint().X(), 2. * hardpoint.GetPoint().Y(),
					hardpoint.GetOutfit()->TrueName());
			else
				out.Write(type, 2. * hardpoint.GetPoint().X(), 2. * hardpoint.GetPoint().Y());
			double hardpointAngle = hardpoint.GetBaseAngle().Degrees();
			out.BeginChild();
			{
				if(hardpointAngle)
					out.Write("angle", hardpointAngle);
				if(hardpoint.IsParallel())
					out.Write("parallel");
				if(hardpoint.IsUnder())
					out.Write("under");
				else
					out.Write("over");
			}
			out.EndChild();
		}
		for(const Bay &bay : bays)
		{
			double x = 2. * bay.point.X();
			double y = 2. * bay.point.Y();

			out.Write("bay", bay.category, x, y);

			if(!bay.launchEffects.empty() || bay.facing.Degrees() || bay.side)
			{
				out.BeginChild();
				{
					if(bay.facing.Degrees())
						out.Write("angle", bay.facing.Degrees());
					if(bay.side)
						out.Write(BAY_SIDE[bay.side]);
					for(const Effect *effect : bay.launchEffects)
						out.Write("launch effect", effect->Name());
				}
				out.EndChild();
			}
		}
		for(const Leak &leak : leaks)
			out.Write("leak", leak.effect->Name(), leak.openPeriod, leak.closePeriod);

		using EffectElement = pair<const Effect *const, int>;
		auto effectSort = [](const EffectElement *lhs, const EffectElement *rhs)
			{ return lhs->first->Name() < rhs->first->Name(); };
		WriteSorted(explosionEffects, effectSort, [&out](const EffectElement &it)
		{
			if(it.second)
				out.Write("explode", it.first->Name(), it.second);
		});
		WriteSorted(finalExplosions, effectSort, [&out](const EffectElement &it)
		{
			if(it.second)
				out.Write("final explode", it.first->Name(), it.second);
		});

		if(currentSystem)
			out.Write("system", currentSystem->Name());
		else
		{
			// A carried ship is saved in its carrier's system.
			shared_ptr<const Ship> parent = GetParent();
			if(parent && parent->currentSystem)
				out.Write("system", parent->currentSystem->Name());
		}
		if(landingPlanet)
			out.Write("planet", landingPlanet->TrueName());
		if(targetSystem)
			out.Write("destination system", targetSystem->Name());
		if(isParked)
			out.Write("parked");
	}
	out.EndChild();
}



const EsUuid &Ship::UUID() const noexcept
{
	return uuid;
}



void Ship::SetUUID(const EsUuid &id)
{
	uuid.clone(id);
}



const string &Ship::Name() const
{
	return name;
}



// Set / Get the name of this class of ships, e.g. "Marauder Raven."
void Ship::SetTrueModelName(const string &model)
{
	this->trueModelName = model;
}



const string &Ship::TrueModelName() const
{
	return trueModelName;
}



const string &Ship::DisplayModelName() const
{
	return displayModelName;
}



const string &Ship::PluralModelName() const
{
	return pluralModelName;
}



// Get the name of this ship as a variant.
const string &Ship::VariantName() const
{
	return variantName.empty() ? trueModelName : variantName;
}



// Get the generic noun (e.g. "ship") to be used when describing this ship.
const string &Ship::Noun() const
{
	static const string SHIP = "ship";
	return noun.empty() ? SHIP : noun;
}



// Get this ship's description.
const string &Ship::Description() const
{
	return description;
}



// Get the shipyard thumbnail for this ship.
const Sprite *Ship::Thumbnail() const
{
	return thumbnail;
}



// Get this ship's cost.
int64_t Ship::Cost() const
{
	return attributes.Cost();
}



// Get the cost of this ship's chassis, with no outfits installed.
int64_t Ship::ChassisCost() const
{
	return baseAttributes.Cost();
}



int64_t Ship::Strength() const
{
	return Cost();
}



double Ship::Attraction() const
{
	return attraction;
}



double Ship::Deterrence() const
{
	return deterrence;
}



// Check if this ship is configured in such a way that it would be difficult
// or impossible to fly.
vector<string> Ship::FlightCheck() const
{
	auto checks = vector<string>{};

	double generation = attributes.Get("energy generation") - attributes.Get("energy consumption");
	double consuming = attributes.Get("fuel energy");
	double solar = attributes.Get("solar collection");
	double battery = attributes.Get("energy capacity");
	double energy = generation + consuming + solar + battery;
	double fuelChange = attributes.Get("fuel generation") - attributes.Get("fuel consumption");
	double fuelCapacity = attributes.Get("fuel capacity");
	double fuel = fuelCapacity + fuelChange;
	double thrust = attributes.Get("thrust");
	double reverseThrust = attributes.Get("reverse thrust");
	double afterburner = attributes.Get("afterburner thrust");
	double thrustEnergy = attributes.Get("thrusting energy");
	double turn = attributes.Get("turn");
	double turnEnergy = attributes.Get("turning energy");
	double hyperDrive = navigation.HasHyperdrive();
	double jumpDrive = navigation.HasJumpDrive();

	// Report the first error condition that will prevent takeoff:
	if(IdleHeat() >= MaximumHeat())
		checks.emplace_back("overheating!");
	else if(energy <= 0.)
		checks.emplace_back("no energy!");
	else if((energy - consuming <= 0.) && (fuel <= 0.))
		checks.emplace_back("no fuel!");
	else if(!thrust && !reverseThrust && !afterburner)
		checks.emplace_back("no thruster!");
	else if(!turn)
		checks.emplace_back("no steering!");

	// If no errors were found, check all warning conditions:
	if(checks.empty())
	{
		if(RequiredCrew() > attributes.Get("bunks"))
			checks.emplace_back("insufficient bunks?");
		if(!thrust && !reverseThrust)
			checks.emplace_back("afterburner only?");
		if(!thrust && !afterburner)
			checks.emplace_back("reverse only?");
		if(!generation && !solar && !consuming)
			checks.emplace_back("battery only?");
		if(energy < thrustEnergy)
			checks.emplace_back("limited thrust?");
		if(energy < turnEnergy)
			checks.emplace_back("limited turn?");
		if(energy - .8 * solar < .2 * (turnEnergy + thrustEnergy))
			checks.emplace_back("solar power?");
		if(fuel < 0.)
			checks.emplace_back("fuel?");
		if(!canBeCarried)
		{
			if(!hyperDrive && !jumpDrive)
				checks.emplace_back("no hyperdrive?");
			if(fuelCapacity < navigation.JumpFuel())
				checks.emplace_back("no fuel?");
		}
		for(const auto &it : outfits)
			if(it.first->IsWeapon() && it.first->FiringEnergy() > energy)
			{
				checks.emplace_back("insufficient energy to fire?");
				break;
			}
	}

	return checks;
}



void Ship::SetPosition(Point position)
{
	this->position = position;
}



// Instantiate a newly-created ship in-flight.
void Ship::Place(Point position, Point velocity, Angle angle, bool isDeparting)
{
	this->position = position;
	this->velocity = velocity;
<<<<<<< HEAD
	this->angle = angle;
=======
	this->angle = Angle();
	Turn(angle);
>>>>>>> 0faed6a2

	// If landed, place the ship right above the planet.
	// Escorts should take off a bit behind their flagships.
	if(landingPlanet)
	{
		landingPlanet = nullptr;
		zoom = parent.lock() ? (-.2 + -.8 * Random::Real()) : 0.;
	}
	else
		zoom = 1.;
	// Make sure various special status values are reset.
	heat = IdleHeat();
	ionization = 0.;
	scrambling = 0.;
	disruption = 0.;
	slowness = 0.;
	discharge = 0.;
	corrosion = 0.;
	leakage = 0.;
	burning = 0.;
	shieldDelay = 0;
	hullDelay = 0;
	isInvisible = !HasSprite();
	jettisoned.clear();
	hyperspaceCount = 0;
	forget = 1;
	targetShip.reset();
	shipToAssist.reset();
	if(isDeparting)
		lingerSteps = 0;

	// The swizzle is only updated if this ship has a government or when it is departing
	// from a planet. Launching a carry from a carrier does not update its swizzle.
	if(government && isDeparting)
	{
		auto swizzle = customSwizzle >= 0 ? customSwizzle : government->GetSwizzle();
		SetSwizzle(swizzle);

		// Set swizzle for any carried ships too.
		for(const auto &bay : bays)
		{
			if(bay.ship)
				bay.ship->SetSwizzle(bay.ship->customSwizzle >= 0 ? bay.ship->customSwizzle : swizzle);
		}
	}
}



// Set the name of this particular ship.
void Ship::SetName(const string &name)
{
	this->name = name;
}



// Set which system this ship is in.
void Ship::SetSystem(const System *system)
{
	currentSystem = system;
	navigation.SetSystem(system);
}



void Ship::SetPlanet(const Planet *planet)
{
	zoom = !planet;
	landingPlanet = planet;
}



void Ship::SetGovernment(const Government *government)
{
	if(government)
		SetSwizzle(customSwizzle >= 0 ? customSwizzle : government->GetSwizzle());
	this->government = government;
}



void Ship::SetIsSpecial(bool special)
{
	isSpecial = special;
}



bool Ship::IsSpecial() const
{
	return isSpecial;
}



void Ship::SetIsYours(bool yours)
{
	isYours = yours;
}



bool Ship::IsYours() const
{
	return isYours;
}



void Ship::SetIsParked(bool parked)
{
	isParked = parked;
}



bool Ship::IsParked() const
{
	return isParked;
}



bool Ship::HasDeployOrder() const
{
	return shouldDeploy;
}



void Ship::SetDeployOrder(bool shouldDeploy)
{
	this->shouldDeploy = shouldDeploy;
}



const Personality &Ship::GetPersonality() const
{
	return personality;
}



void Ship::SetPersonality(const Personality &other)
{
	personality = other;
}



const Phrase *Ship::GetHailPhrase() const
{
	return hail;
}



void Ship::SetHailPhrase(const Phrase &phrase)
{
	hail = &phrase;
}



string Ship::GetHail(map<string, string> &&subs) const
{
	string hailStr = hail ? hail->Get() : government ? government->GetHail(isDisabled) : "";

	if(hailStr.empty())
		return hailStr;

	subs["<npc>"] = Name();
	return Format::Replace(hailStr, subs);
}



ShipAICache &Ship::GetAICache()
{
	return aiCache;
}



void Ship::UpdateCaches()
{
	aiCache.Recalibrate(*this);
	navigation.Recalibrate(*this);
}



bool Ship::CanSendHail(const PlayerInfo &player, bool allowUntranslated) const
{
	const System *playerSystem = player.GetSystem();
	if(!playerSystem)
		return false;

	// Make sure this ship is in the same system as the player.
	if(GetSystem() != playerSystem)
		return false;

	// Player ships shouldn't send hails.
	const Government *gov = GetGovernment();
	if(!gov || IsYours())
		return false;

	// Make sure this ship is able to send a hail.
	if(IsDisabled() || !Crew() || Cloaking() >= 1. || GetPersonality().IsMute())
		return false;

	// Ships that don't share a language with the player shouldn't communicate when hailed directly.
	// Only random event hails should work, and only if the government explicitly has
	// untranslated hails. This is ensured by the allowUntranslated argument.
	if(!(allowUntranslated && gov->SendUntranslatedHails())
			&& !gov->Language().empty() && !player.Conditions().Get("language: " + gov->Language()))
		return false;

	return true;
}



// Set the commands for this ship to follow this timestep.
void Ship::SetCommands(const Command &command)
{
	commands = command;
}



void Ship::SetCommands(const FireCommand &firingCommand)
{
	firingCommands.UpdateWith(firingCommand);
}



const Command &Ship::Commands() const
{
	return commands;
}



const FireCommand &Ship::FiringCommands() const noexcept
{
	return firingCommands;
}



// Move this ship. A ship may create effects as it moves, in particular if
// it is in the process of blowing up. If this returns false, the ship
// should be deleted.
void Ship::Move(vector<Visual> &visuals, list<shared_ptr<Flotsam>> &flotsam)
{
	// Do nothing with ships that are being forgotten.
	if(StepFlags())
		return;

	// We're done if the ship was destroyed.
	const int destroyResult = StepDestroyed(visuals, flotsam);
	if(destroyResult > 0)
		return;

	const bool isBeingDestroyed = destroyResult;

	// Generate energy, heat, etc. if we're not being destroyed.
	if(!isBeingDestroyed)
		DoGeneration();

	DoPassiveEffects(visuals, flotsam);
	DoJettison(flotsam);
	DoCloakDecision();

	bool isUsingAfterburner = false;

	// Don't let the ship do anything else if it is being destroyed.
	if(!isBeingDestroyed)
	{
		// See if the ship is entering hyperspace.
		// If it is, nothing more needs to be done here.
		if(DoHyperspaceLogic(visuals))
			return;

		// Check if we're trying to land.
		// If we landed, we're done.
		if(DoLandingLogic())
			return;

		// Move the turrets.
		if(!isDisabled)
			armament.Aim(firingCommands);

		DoInitializeMovement();
		StepPilot();
		DoMovement(isUsingAfterburner);
		StepTargeting();
	}

	// Move the ship.
	position += velocity;

	// Show afterburner flares unless the ship is being destroyed.
	if(!isBeingDestroyed)
		DoEngineVisuals(visuals, isUsingAfterburner);
}



// Launch any ships that are ready to launch.
void Ship::Launch(list<shared_ptr<Ship>> &ships, vector<Visual> &visuals)
{
	// Allow carried ships to launch from a disabled ship, but not from a ship that
	// is landing, jumping, or cloaked. If already destroyed (e.g. self-destructing),
	// eject any ships still docked, possibly destroying them in the process.
	bool ejecting = IsDestroyed();
	if(!ejecting && (!commands.Has(Command::DEPLOY) || zoom != 1.f || hyperspaceCount || cloak))
		return;

	for(Bay &bay : bays)
		if(bay.ship
			&& ((bay.ship->Commands().Has(Command::DEPLOY) && !Random::Int(40 + 20 * !bay.ship->attributes.Get("automaton")))
			|| (ejecting && !Random::Int(6))))
		{
			// Resupply any ships launching of their own accord.
			if(!ejecting)
			{
				// Determine which of the fighter's weapons we can restock.
				auto restockable = bay.ship->GetArmament().RestockableAmmo();
				auto toRestock = map<const Outfit *, int>{};
				for(auto &&ammo : restockable)
				{
					int count = OutfitCount(ammo);
					if(count > 0)
						toRestock.emplace(ammo, count);
				}
				auto takenAmmo = TransferAmmo(toRestock, *this, *bay.ship);
				bool tookAmmo = !takenAmmo.empty();
				if(tookAmmo)
				{
					// Update the carried mass cache.
					for(auto &&item : takenAmmo)
						carriedMass += item.first->Mass() * item.second;
				}

				// This ship will refuel naturally based on the carrier's fuel
				// collection, but the carrier may have some reserves to spare.
				double maxFuel = bay.ship->attributes.Get("fuel capacity");
				if(maxFuel)
				{
					double spareFuel = fuel - navigation.JumpFuel();
					if(spareFuel > 0.)
						TransferFuel(spareFuel, bay.ship.get());
					// If still low or out-of-fuel, re-stock the carrier and don't
					// launch, except if some ammo was taken (since we can fight).
					if(!tookAmmo && bay.ship->fuel < .25 * maxFuel)
					{
						TransferFuel(bay.ship->fuel, this);
						continue;
					}
				}
			}
			// Those being ejected may be destroyed if they are already injured.
			else if(bay.ship->Health() < Random::Real())
				bay.ship->SelfDestruct();

			ships.push_back(bay.ship);
			double maxV = bay.ship->MaxVelocity() * (1 + bay.ship->IsDestroyed());
			Point exitPoint = position + angle.Rotate(bay.point);
			// When ejected, ships depart haphazardly.
			Angle launchAngle = ejecting ? Angle(exitPoint - position) : angle + bay.facing;
			Point v = velocity + (.3 * maxV) * launchAngle.Unit() + (.2 * maxV) * Angle::Random().Unit();
			bay.ship->Place(exitPoint, v, launchAngle, false);
			bay.ship->SetSystem(currentSystem);
			bay.ship->SetParent(shared_from_this());
			bay.ship->UnmarkForRemoval();
			// Update the cached sum of carried ship masses.
			carriedMass -= bay.ship->Mass();
			// Create the desired launch effects.
			for(const Effect *effect : bay.launchEffects)
				visuals.emplace_back(*effect, exitPoint, velocity, launchAngle);

			bay.ship.reset();
		}
}



// Check if this ship is boarding another ship.
shared_ptr<Ship> Ship::Board(bool autoPlunder, bool nonDocking)
{
	if(!hasBoarded)
		return shared_ptr<Ship>();
	hasBoarded = false;

	shared_ptr<Ship> victim = GetTargetShip();
	if(CannotAct() || !victim || victim->IsDestroyed() || victim->GetSystem() != GetSystem())
		return shared_ptr<Ship>();

	// For a fighter or drone, "board" means "return to ship." Except when the ship is
	// explicitly of the nonDocking type.
	if(CanBeCarried() && !nonDocking)
	{
		SetTargetShip(shared_ptr<Ship>());
		if(!victim->IsDisabled() && victim->GetGovernment() == government)
			victim->Carry(shared_from_this());
		return shared_ptr<Ship>();
	}

	// Board a friendly ship, to repair or refuel it.
	if(!government->IsEnemy(victim->GetGovernment()))
	{
		SetShipToAssist(shared_ptr<Ship>());
		SetTargetShip(shared_ptr<Ship>());
		bool helped = victim->isDisabled;
		victim->hull = min(max(victim->hull, victim->MinimumHull() * 1.5), victim->MaxHull());
		victim->isDisabled = false;
		// Transfer some fuel if needed.
		if(victim->NeedsFuel() && CanRefuel(*victim))
		{
			helped = true;
			TransferFuel(victim->JumpFuelMissing(), victim.get());
		}
		if(helped)
		{
			pilotError = 120;
			victim->pilotError = 120;
		}
		return victim;
	}
	if(!victim->IsDisabled())
		return shared_ptr<Ship>();

	// If the boarding ship is the player, they will choose what to plunder.
	// Always take fuel if you can.
	victim->TransferFuel(victim->fuel, this);
	if(autoPlunder)
	{
		// Take any commodities that fit.
		victim->cargo.TransferAll(cargo, false);

		// Pause for two seconds before moving on.
		pilotError = 120;
	}

	// Stop targeting this ship (so you will not board it again right away).
	if(!autoPlunder || personality.Disables())
		SetTargetShip(shared_ptr<Ship>());
	return victim;
}



// Scan the target, if able and commanded to. Return a ShipEvent bitmask
// giving the types of scan that succeeded.
int Ship::Scan(const PlayerInfo &player)
{
	if(!commands.Has(Command::SCAN) || CannotAct())
		return 0;

	shared_ptr<const Ship> target = GetTargetShip();
	if(!(target && target->IsTargetable()))
		return 0;

	// The range of a scanner is proportional to the square root of its power.
	// Because of Pythagoras, if we use square-distance, we can skip this square root.
	double cargoDistanceSquared = attributes.Get("cargo scan power");
	double outfitDistanceSquared = attributes.Get("outfit scan power");

	// Bail out if this ship has no scanners.
	if(!cargoDistanceSquared && !outfitDistanceSquared)
		return 0;

	double cargoSpeed = attributes.Get("cargo scan efficiency");
	if(!cargoSpeed)
		cargoSpeed = cargoDistanceSquared;

	double outfitSpeed = attributes.Get("outfit scan efficiency");
	if(!outfitSpeed)
		outfitSpeed = outfitDistanceSquared;

	// Check how close this ship is to the target it is trying to scan.
	// To normalize 1 "scan power" to reach 100 pixels, divide this square distance by 100^2, or multiply by 0.0001.
	// Because this uses distance squared, to reach 200 pixels away you need 4 "scan power".
	double distanceSquared = target->position.DistanceSquared(position) * .0001;

	// Check the target's outfit and cargo space. A larger ship takes
	// longer to scan.  There's a minimum size below which a smaller ship
	// takes the same amount of time to scan. This avoids small sizes
	// being scanned instantly, or causing a divide by zero error at sizes
	// of 0.
	// If instantly scanning very small ships is desirable, this can be removed.
	// One point of scan opacity is the equivalent of an additional ton of cargo / outfit space
	const double outfitsSize = target->baseAttributes.Get("outfit space") + target->attributes.Get("outfit scan opacity");
	const double cargoSize = target->attributes.Get("cargo space") + target->attributes.Get("cargo scan opacity");
	double outfits = max(SCAN_MIN_OUTFIT_SPACE, outfitsSize) * SCAN_OUTFIT_FACTOR;
	double cargo = max(SCAN_MIN_CARGO_SPACE, cargoSize) * SCAN_CARGO_FACTOR;

	// Check if either scanner has finished scanning.
	bool startedScanning = false;
	bool activeScanning = false;
	int result = 0;
	auto doScan = [&distanceSquared, &startedScanning, &activeScanning, &result]
			(double &elapsed, const double speed, const double scannerRangeSquared,
					const double depth, const int event)
	-> void
	{
		if(elapsed >= SCAN_TIME)
			return;
		if(distanceSquared > scannerRangeSquared)
			return;

		startedScanning |= !elapsed;
		activeScanning = true;

		// Total scan time is:
		// Proportional to e^(0.5 * (distance / range)^2),
		// which gives a gaussian relation between scan speed and distance.
		// And proportional to: depth^(2 / 3),
		// which means 8 times the cargo or outfit space takes 4 times as long to scan.
		// Therefore, scan progress each step is proportional to the reciprocals of these values.
		// This can be calculated by multiplying the exponents by -1.
		// Progress = (e^(-0.5 * (distance / range)^2))*depth^(-2 / 3).

		// Set a minimum scan range to avoid extreme values.
		const double distanceExponent = -distanceSquared / max<double>(1e-3, 2. * scannerRangeSquared);

		const double depthFactor = pow(depth, -2. / 3.);

		const double progress = exp(distanceExponent) * sqrt(speed) * depthFactor;

		// For slow scan rates, ensure maximum of 10 seconds to scan.
		if(progress <= LINEAR_RATE)
			elapsed += max(MIN_SCAN_STEPS, progress);
		// For fast scan rates, apply an exponential drop-off to prevent insta-scanning.
		else
			elapsed += SCAN_TIME - (SCAN_TIME - LINEAR_RATE) *
				exp(-(progress - LINEAR_RATE) / SCAN_TIME / SCAN_DROPOFF_EXPONENT);

		if(elapsed >= SCAN_TIME)
			result |= event;
	};
	doScan(cargoScan, cargoSpeed, cargoDistanceSquared, cargo, ShipEvent::SCAN_CARGO);
	doScan(outfitScan, outfitSpeed, outfitDistanceSquared, outfits, ShipEvent::SCAN_OUTFITS);

	// Play the scanning sound if the actor or the target is the player's ship.
	if(isYours || (target->isYours && activeScanning))
		Audio::Play(Audio::Get("scan"), Position());

	bool isImportant = false;
	if(target->isYours)
		isImportant = target.get() == player.Flagship() || government->FinesContents(target.get());

	if(startedScanning && isYours)
	{
		if(!target->Name().empty())
			Messages::Add("Attempting to scan the " + target->Noun() + " \"" + target->Name() + "\"."
				, Messages::Importance::Low);
		else
			Messages::Add("Attempting to scan the selected " + target->Noun() + "."
				, Messages::Importance::Low);

		if(target->GetGovernment()->IsProvokedOnScan() && target->CanSendHail(player))
		{
			// If this ship has no name, show its model name instead.
			string tag;
			const string &gov = target->GetGovernment()->GetName();
			if(!target->Name().empty())
				tag = gov + " " + target->Noun() + " \"" + target->Name() + "\": ";
			else
				tag = target->DisplayModelName() + " (" + gov + "): ";
			Messages::Add(tag + "Please refrain from scanning us or we will be forced to take action.",
				Messages::Importance::Highest);
		}
	}
	else if(startedScanning && target->isYours && isImportant)
		Messages::Add("The " + government->GetName() + " " + Noun() + " \""
				+ Name() + "\" is attempting to scan your ship \"" + target->Name() + "\".",
				Messages::Importance::Low);

	if(target->isYours && !isYours && isImportant)
	{
		if(result & ShipEvent::SCAN_CARGO)
			Messages::Add("The " + government->GetName() + " " + Noun() + " \""
					+ Name() + "\" completed its cargo scan of your ship \"" + target->Name() + "\".",
					Messages::Importance::High);
		if(result & ShipEvent::SCAN_OUTFITS)
			Messages::Add("The " + government->GetName() + " " + Noun() + " \""
					+ Name() + "\" completed its outfit scan of your ship \"" + target->Name()
					+ (target->Attributes().Get("inscrutable") > 0. ? "\" with no useful results." : "\"."),
					Messages::Importance::High);
	}

	// Some governments are provoked when a scan is completed on one of their ships.
	const Government *gov = target->GetGovernment();
	if(result && gov && gov->IsProvokedOnScan() && !gov->IsEnemy(government)
			&& (target->Shields() < .9 || target->Hull() < .9 || !target->GetPersonality().IsForbearing())
			&& !target->GetPersonality().IsPacifist())
		result |= ShipEvent::PROVOKE;

	return result;
}



// Find out what fraction of the scan is complete.
double Ship::CargoScanFraction() const
{
	return cargoScan / SCAN_TIME;
}



double Ship::OutfitScanFraction() const
{
	return outfitScan / SCAN_TIME;
}



// Fire any primary or secondary weapons that are ready to fire. Determines
// if any special weapons (e.g. anti-missile, tractor beam) are ready to fire.
// The firing of special weapons is handled separately.
void Ship::Fire(vector<Projectile> &projectiles, vector<Visual> &visuals)
{
	isInSystem = true;
	forget = 0;

	// A ship that is about to die creates a special single-turn "projectile"
	// representing its death explosion.
	if(IsDestroyed() && explosionCount == explosionTotal && explosionWeapon)
		projectiles.emplace_back(position, explosionWeapon);

	if(CannotAct())
		return;

	antiMissileRange = 0.;
	tractorBeamRange = 0.;
	tractorFlotsam.clear();

	double jamChance = CalculateJamChance(Energy(), scrambling);

	const vector<Hardpoint> &hardpoints = armament.Get();
	for(unsigned i = 0; i < hardpoints.size(); ++i)
	{
		const Weapon *weapon = hardpoints[i].GetOutfit();
		if(weapon && CanFire(weapon))
		{
			if(weapon->AntiMissile())
				antiMissileRange = max(antiMissileRange, weapon->Velocity() + weaponRadius);
			else if(weapon->TractorBeam())
				tractorBeamRange = max(tractorBeamRange, weapon->Velocity() + weaponRadius);
			else if(firingCommands.HasFire(i))
				armament.Fire(i, *this, projectiles, visuals, Random::Real() < jamChance);
		}
	}

	armament.Step(*this);
}



bool Ship::HasAntiMissile() const
{
	return antiMissileRange;
}



bool Ship::HasTractorBeam() const
{
	return tractorBeamRange;
}



// Fire an anti-missile.
bool Ship::FireAntiMissile(const Projectile &projectile, vector<Visual> &visuals)
{
	if(projectile.Position().Distance(position) > antiMissileRange)
		return false;
	if(CannotAct())
		return false;

	double jamChance = CalculateJamChance(Energy(), scrambling);

	const vector<Hardpoint> &hardpoints = armament.Get();
	for(unsigned i = 0; i < hardpoints.size(); ++i)
	{
		const Weapon *weapon = hardpoints[i].GetOutfit();
		if(weapon && CanFire(weapon))
			if(armament.FireAntiMissile(i, *this, projectile, visuals, Random::Real() < jamChance))
				return true;
	}

	return false;
}



// Fire tractor beams at the given flotsam. Returns a Point representing the net
// pull on the flotsam from this ship's tractor beams.
Point Ship::FireTractorBeam(const Flotsam &flotsam, vector<Visual> &visuals)
{
	Point pullVector;
	if(flotsam.Position().Distance(position) > tractorBeamRange)
		return pullVector;
	if(CannotAct())
		return pullVector;
	// Don't waste energy on flotsams that you can't pick up.
	if(!CanPickUp(flotsam))
		return pullVector;
	if(IsYours())
	{
		const auto flotsamSetting = Preferences::GetFlotsamCollection();
		if(flotsamSetting == Preferences::FlotsamCollection::OFF)
			return pullVector;
		if(!GetParent() && flotsamSetting == Preferences::FlotsamCollection::ESCORT)
			return pullVector;
		if(flotsamSetting == Preferences::FlotsamCollection::FLAGSHIP)
			return pullVector;
	}

	double jamChance = CalculateJamChance(Energy(), scrambling);

	bool opportunisticEscorts = !Preferences::Has("Turrets focus fire");
	const vector<Hardpoint> &hardpoints = armament.Get();
	for(unsigned i = 0; i < hardpoints.size(); ++i)
	{
		const Weapon *weapon = hardpoints[i].GetOutfit();
		if(weapon && CanFire(weapon))
			if(armament.FireTractorBeam(i, *this, flotsam, visuals, Random::Real() < jamChance))
			{
				Point hardpointPos = Position() + Zoom() * Facing().Rotate(hardpoints[i].GetPoint());
				// Heavier flotsam are harder to pull.
				pullVector += (hardpointPos - flotsam.Position()).Unit() * weapon->TractorBeam() / flotsam.Mass();
				// Remember that this flotsam is being pulled by a tractor beam so that this ship
				// doesn't try to manually collect it.
				tractorFlotsam.insert(&flotsam);
				// If this ship is opportunistic, then only fire one tractor beam at each flostam.
				if(personality.IsOpportunistic() || (isYours && opportunisticEscorts))
					break;
			}
	}
	return pullVector;
}



const System *Ship::GetSystem() const
{
	return currentSystem;
}



const System *Ship::GetActualSystem() const
{
	auto p = GetParent();
	return currentSystem ? currentSystem : (p ? p->GetSystem() : nullptr);
}



// If the ship is landed, get the planet it has landed on.
const Planet *Ship::GetPlanet() const
{
	return zoom ? nullptr : landingPlanet;
}



bool Ship::IsCapturable() const
{
	return isCapturable;
}



bool Ship::IsTargetable() const
{
	return (zoom == 1.f && !explosionRate && !forget && !isInvisible && cloak < 1. && hull >= 0. && hyperspaceCount < 70);
}



bool Ship::IsOverheated() const
{
	return isOverheated;
}



bool Ship::IsDisabled() const
{
	if(!isDisabled)
		return false;

	double minimumHull = MinimumHull();
	bool needsCrew = RequiredCrew() != 0;
	return (hull < minimumHull || (!crew && needsCrew));
}



bool Ship::IsBoarding() const
{
	return isBoarding;
}



bool Ship::IsLanding() const
{
	return landingPlanet;
}



bool Ship::IsFleeing() const
{
	return isFleeing;
}



// Check if this ship is currently able to begin landing on its target.
bool Ship::CanLand() const
{
	if(!GetTargetStellar() || !GetTargetStellar()->GetPlanet() || isDisabled || IsDestroyed())
		return false;

	if(!GetTargetStellar()->GetPlanet()->CanLand(*this))
		return false;

	Point distance = GetTargetStellar()->Position() - position;
	double speed = velocity.Length();

	return (speed < 1. && distance.Length() < GetTargetStellar()->Radius());
}



bool Ship::CannotAct() const
{
	return (zoom != 1.f || isDisabled || hyperspaceCount || pilotError || cloak);
}



double Ship::Cloaking() const
{
	return isInvisible ? 1. : cloak;
}



bool Ship::IsEnteringHyperspace() const
{
	return hyperspaceSystem;
}



bool Ship::IsHyperspacing() const
{
	return GetHyperspacePercentage() != 0;
}



int Ship::GetHyperspacePercentage() const
{
	return hyperspaceCount;
}



// Check if this ship is hyperspacing, specifically via a jump drive.
bool Ship::IsUsingJumpDrive() const
{
	return (hyperspaceSystem || hyperspaceCount) && isUsingJumpDrive;
}



// Check if this ship is currently able to enter hyperspace to its target.
bool Ship::IsReadyToJump(bool waitingIsReady) const
{
	// Ships can't jump while waiting for someone else, carried, or if already jumping.
	if(IsDisabled() || (!waitingIsReady && commands.Has(Command::WAIT))
			|| hyperspaceCount || !targetSystem || !currentSystem)
		return false;

	// Check if the target system is valid and there is enough fuel to jump.
	pair<JumpType, double> jumpUsed = navigation.GetCheapestJumpType(targetSystem);
	double fuelCost = jumpUsed.second;
	if(!fuelCost || fuel < fuelCost)
		return false;

	Point direction = targetSystem->Position() - currentSystem->Position();
	bool isJump = (jumpUsed.first == JumpType::JUMP_DRIVE);
	double scramThreshold = attributes.Get("scram drive");

	// If the system has a departure distance the ship is only allowed to leave the system
	// if it is beyond this distance.
	double departure = isJump ?
		currentSystem->JumpDepartureDistance() * currentSystem->JumpDepartureDistance()
		: currentSystem->HyperDepartureDistance() * currentSystem->HyperDepartureDistance();
	if(position.LengthSquared() <= departure)
		return false;


	// The ship can only enter hyperspace if it is traveling slowly enough
	// and pointed in the right direction.
	if(!isJump && scramThreshold)
	{
		const double deviation = fabs(direction.Unit().Cross(velocity));
		if(deviation > scramThreshold)
			return false;
	}
	else if(velocity.Length() > attributes.Get("jump speed"))
		return false;

	if(!isJump)
	{
		// Figure out if we're within one turn step of facing this system.
		const bool left = direction.Cross(angle.Unit()) < 0.;
		const Angle turned = angle + TurnRate() * (left - !left);
		const bool stillLeft = direction.Cross(turned.Unit()) < 0.;

		if(left == stillLeft && turned != Angle(direction))
			return false;
	}

	return true;
}



// Get this ship's custom swizzle.
int Ship::CustomSwizzle() const
{
	return customSwizzle;
}


// Check if the ship is thrusting. If so, the engine sound should be played.
bool Ship::IsThrusting() const
{
	return isThrusting;
}



bool Ship::IsReversing() const
{
	return isReversing;
}



bool Ship::IsSteering() const
{
	return isSteering;
}



double Ship::SteeringDirection() const
{
	return steeringDirection;
}



// Get the points from which engine flares should be drawn.
const vector<Ship::EnginePoint> &Ship::EnginePoints() const
{
	return enginePoints;
}



const vector<Ship::EnginePoint> &Ship::ReverseEnginePoints() const
{
	return reverseEnginePoints;
}



const vector<Ship::EnginePoint> &Ship::SteeringEnginePoints() const
{
	return steeringEnginePoints;
}



// Reduce a ship's hull to low enough to disable it. This is so a ship can be
// created as a derelict.
void Ship::Disable()
{
	shields = 0.;
	hull = min(hull, .5 * MinimumHull());
	isDisabled = true;
}



// Mark a ship as destroyed.
void Ship::Destroy()
{
	hull = -1.;
}



// Trigger the death of this ship.
void Ship::SelfDestruct()
{
	Destroy();
	explosionRate = 1024;
}



void Ship::Restore()
{
	hull = 0.;
	explosionCount = 0;
	explosionRate = 0;
	UnmarkForRemoval();
	Recharge(true);
}



bool Ship::IsDamaged() const
{
	// Account for ships with no shields when determining if they're damaged.
	return (MaxShields() != 0 && Shields() != 1.) || Hull() != 1.;
}



// Check if this ship has been destroyed.
bool Ship::IsDestroyed() const
{
	return (hull < 0.);
}



// Recharge and repair this ship (e.g. because it has landed).
void Ship::Recharge(bool atSpaceport)
{
	if(IsDestroyed())
		return;

	if(atSpaceport)
		crew = min<int>(max(crew, RequiredCrew()), attributes.Get("bunks"));
	pilotError = 0;
	pilotOkay = 0;

	if(atSpaceport || attributes.Get("shield generation"))
		shields = MaxShields();
	if(atSpaceport || attributes.Get("hull repair rate"))
		hull = MaxHull();
	if(atSpaceport || attributes.Get("energy generation"))
		energy = attributes.Get("energy capacity");
	if(atSpaceport || attributes.Get("fuel generation"))
		fuel = attributes.Get("fuel capacity");

	heat = IdleHeat();
	ionization = 0.;
	scrambling = 0.;
	disruption = 0.;
	slowness = 0.;
	discharge = 0.;
	corrosion = 0.;
	leakage = 0.;
	burning = 0.;
	shieldDelay = 0;
	hullDelay = 0;
}



bool Ship::CanRefuel(const Ship &other) const
{
	return (fuel - navigation.JumpFuel(targetSystem) >= other.JumpFuelMissing());
}



double Ship::TransferFuel(double amount, Ship *to)
{
	amount = max(fuel - attributes.Get("fuel capacity"), amount);
	if(to)
	{
		amount = min(to->attributes.Get("fuel capacity") - to->fuel, amount);
		to->fuel += amount;
	}
	fuel -= amount;
	return amount;
}



// Convert this ship from one government to another, as a result of boarding
// actions (if the player is capturing) or player death (poor decision-making).
// Returns the number of crew transferred from the capturer.
int Ship::WasCaptured(const shared_ptr<Ship> &capturer)
{
	// Repair up to the point where this ship is just barely not disabled.
	hull = min(max(hull, MinimumHull() * 1.5), MaxHull());
	isDisabled = false;

	// Set the new government.
	government = capturer->GetGovernment();

	// Transfer some crew over. Only transfer the bare minimum unless even that
	// is not possible, in which case, share evenly.
	int totalRequired = capturer->RequiredCrew() + RequiredCrew();
	int transfer = RequiredCrew() - crew;
	if(transfer > 0)
	{
		if(totalRequired > capturer->Crew() + crew)
			transfer = max(crew ? 0 : 1, (capturer->Crew() * transfer) / totalRequired);
		capturer->AddCrew(-transfer);
		AddCrew(transfer);
	}

	// Clear this ship's previous targets.
	ClearTargetsAndOrders();
	// Set the capturer as this ship's parent.
	SetParent(capturer);

	// This ship behaves like its new parent does.
	isSpecial = capturer->isSpecial;
	isYours = capturer->isYours;
	personality = capturer->personality;

	// Fighters should flee a disabled ship, but if the player manages to capture
	// the ship before they flee, the fighters are captured, too.
	for(const Bay &bay : bays)
		if(bay.ship)
			bay.ship->WasCaptured(capturer);
	// If a flagship is captured, its escorts become independent.
	for(const auto &it : escorts)
	{
		shared_ptr<Ship> escort = it.lock();
		if(escort)
			escort->parent.reset();
	}
	// This ship should not care about its now-unallied escorts.
	escorts.clear();

	return transfer;
}



// Clear all orders and targets this ship has (after capture or transfer of control).
void Ship::ClearTargetsAndOrders()
{
	commands.Clear();
	firingCommands.Clear();
	SetTargetShip(shared_ptr<Ship>());
	SetTargetStellar(nullptr);
	SetTargetSystem(nullptr);
	shipToAssist.reset();
	targetAsteroid.reset();
	targetFlotsam.reset();
	hyperspaceSystem = nullptr;
	landingPlanet = nullptr;
}



// Get characteristics of this ship, as a fraction between 0 and 1.
double Ship::Shields() const
{
	double maximum = MaxShields();
	return maximum ? min(1., shields / maximum) : 0.;
}



double Ship::Hull() const
{
	double maximum = MaxHull();
	return maximum ? min(1., hull / maximum) : 1.;
}



double Ship::Fuel() const
{
	double maximum = attributes.Get("fuel capacity");
	return maximum ? min(1., fuel / maximum) : 0.;
}



double Ship::Energy() const
{
	double maximum = attributes.Get("energy capacity");
	return maximum ? min(1., energy / maximum) : (hull > 0.) ? 1. : 0.;
}



// Allow returning a heat value greater than 1 (i.e. conveying how overheated
// this ship has become).
double Ship::Heat() const
{
	double maximum = MaximumHeat();
	return maximum ? heat / maximum : 1.;
}



// Get the ship's "health," where <=0 is disabled and 1 means full health.
double Ship::Health() const
{
	double minimumHull = MinimumHull();
	double hullDivisor = MaxHull() - minimumHull;
	double divisor = MaxShields() + hullDivisor;
	// This should not happen, but just in case.
	if(divisor <= 0. || hullDivisor <= 0.)
		return 0.;

	double spareHull = hull - minimumHull;
	// Consider hull-only and pooled health, compensating for any reductions by disruption damage.
	return min(spareHull / hullDivisor, (spareHull + shields / (1. + disruption * .01)) / divisor);
}



// Get the hull fraction at which this ship is disabled.
double Ship::DisabledHull() const
{
	double hull = MaxHull();
	double minimumHull = MinimumHull();

	return (hull > 0. ? minimumHull / hull : 0.);
}



// Get the maximum shield and hull values of the ship, accounting for multipliers.
double Ship::MaxShields() const
{
	return attributes.Get("shields") * (1 + attributes.Get("shield multiplier"));
}


double Ship::MaxHull() const
{
	return attributes.Get("hull") * (1 + attributes.Get("hull multiplier"));
}



// Get the actual shield level of the ship.
double Ship::ShieldLevel() const
{
	return shields;
}



// Get how disrupted this ship's shields are.
double Ship::DisruptionLevel() const
{
	return disruption;
}



// Get the (absolute) amount of hull that needs to be damaged until the
// ship becomes disabled. Returns 0 if the ships hull is already below the
// disabled threshold.
double Ship::HullUntilDisabled() const
{
	// Ships become disabled when they surpass their minimum hull threshold,
	// not when they are directly on it, so account for this by adding a small amount
	// of hull above the current hull level.
	return max(0., hull + 0.25 - MinimumHull());
}



const ShipJumpNavigation &Ship::JumpNavigation() const
{
	return navigation;
}



int Ship::JumpsRemaining(bool followParent) const
{
	// Make sure this ship has some sort of hyperdrive, and if so return how
	// many jumps it can make.
	double jumpFuel = 0.;
	if(!targetSystem && followParent)
	{
		// If this ship has no destination, the parent's substitutes for it,
		// but only if the location is reachable.
		auto p = GetParent();
		if(p)
			jumpFuel = navigation.JumpFuel(p->GetTargetSystem());
	}
	if(!jumpFuel)
		jumpFuel = navigation.JumpFuel(targetSystem);
	return jumpFuel ? fuel / jumpFuel : 0.;
}



bool Ship::NeedsFuel(bool followParent) const
{
	double jumpFuel = 0.;
	if(!targetSystem && followParent)
	{
		// If this ship has no destination, the parent's substitutes for it,
		// but only if the location is reachable.
		auto p = GetParent();
		if(p)
			jumpFuel = navigation.JumpFuel(p->GetTargetSystem());
	}
	if(!jumpFuel)
		jumpFuel = navigation.JumpFuel(targetSystem);
	return (fuel < jumpFuel) && (attributes.Get("fuel capacity") >= jumpFuel);
}



double Ship::JumpFuelMissing() const
{
	// Used for smart refueling: transfer only as much as really needed
	// includes checking if fuel cap is high enough at all
	double jumpFuel = navigation.JumpFuel(targetSystem);
	if(!jumpFuel || fuel > jumpFuel || jumpFuel > attributes.Get("fuel capacity"))
		return 0.;

	return jumpFuel - fuel;
}



// Get the heat level at idle.
double Ship::IdleHeat() const
{
	// This ship's cooling ability:
	double coolingEfficiency = CoolingEfficiency();
	double cooling = coolingEfficiency * attributes.Get("cooling");
	double activeCooling = coolingEfficiency * attributes.Get("active cooling");

	// Idle heat is the heat level where:
	// heat = heat - heat * diss + heatGen - cool - activeCool * heat / maxHeat
	// heat = heat - heat * (diss + activeCool / maxHeat) + (heatGen - cool)
	// heat * (diss + activeCool / maxHeat) = (heatGen - cool)
	double production = max(0., attributes.Get("heat generation") - cooling);
	double dissipation = HeatDissipation() + activeCooling / MaximumHeat();
	if(!dissipation) return production ? numeric_limits<double>::max() : 0;
	return production / dissipation;
}



// Get the heat dissipation, in heat units per heat unit per frame.
double Ship::HeatDissipation() const
{
	return .001 * attributes.Get("heat dissipation");
}



// Get the maximum heat level, in heat units (not temperature).
double Ship::MaximumHeat() const
{
	return MAXIMUM_TEMPERATURE * (cargo.Used() + attributes.Mass() + attributes.Get("heat capacity"));
}



// Calculate the multiplier for cooling efficiency.
double Ship::CoolingEfficiency() const
{
	// This is an S-curve where the efficiency is 100% if you have no outfits
	// that create "cooling inefficiency", and as that value increases the
	// efficiency stays high for a while, then drops off, then approaches 0.
	double x = attributes.Get("cooling inefficiency");
	return 2. + 2. / (1. + exp(x / -2.)) - 4. / (1. + exp(x / -4.));
}



int Ship::Crew() const
{
	return crew;
}



// Calculate drag, accounting for drag reduction.
double Ship::Drag() const
{
	return attributes.Get("drag") / (1. + attributes.Get("drag reduction"));
}



int Ship::RequiredCrew() const
{
	if(attributes.Get("automaton"))
		return 0;

	// Drones do not need crew, but all other ships need at least one.
	return max<int>(1, attributes.Get("required crew"));
}



int Ship::CrewValue() const
{
	return max(Crew(), RequiredCrew()) + attributes.Get("crew equivalent");
}



void Ship::AddCrew(int count)
{
	crew = min<int>(crew + count, attributes.Get("bunks"));
}



// Check if this is a ship that can be used as a flagship.
bool Ship::CanBeFlagship() const
{
	return RequiredCrew() && Crew() && !IsDisabled();
}



double Ship::Mass() const
{
	return carriedMass + cargo.Used() + attributes.Mass();
}



// Account for inertia reduction, which affects movement but has no effect on the ship's heat capacity.
double Ship::InertialMass() const
{
	return Mass() / (1. + attributes.Get("inertia reduction"));
}



double Ship::TurnRate() const
{
	return attributes.Get("turn") / InertialMass();
}



double Ship::Acceleration() const
{
	double thrust = attributes.Get("thrust");
	return (thrust ? thrust : attributes.Get("afterburner thrust")) / InertialMass();
}



double Ship::MaxVelocity() const
{
	// v * drag / mass == thrust / mass
	// v * drag == thrust
	// v = thrust / drag
	double thrust = attributes.Get("thrust");
	return (thrust ? thrust : attributes.Get("afterburner thrust")) / Drag();
}



double Ship::ReverseAcceleration() const
{
	return attributes.Get("reverse thrust");
}



double Ship::MaxReverseVelocity() const
{
	return attributes.Get("reverse thrust") / Drag();
}



// This ship just got hit by a weapon. Take damage according to the
// DamageDealt from that weapon. The return value is a ShipEvent type,
// which may be a combination of PROVOKED, DISABLED, and DESTROYED.
// Create any target effects as sparks.
int Ship::TakeDamage(vector<Visual> &visuals, const DamageDealt &damage, const Government *sourceGovernment)
{
	bool wasDisabled = IsDisabled();
	bool wasDestroyed = IsDestroyed();

	shields -= damage.Shield();
	if(damage.Shield() && !isDisabled)
	{
		int disabledDelay = attributes.Get("depleted shield delay");
		shieldDelay = max<int>(shieldDelay, (shields <= 0. && disabledDelay)
			? disabledDelay : attributes.Get("shield delay"));
	}
	hull -= damage.Hull();
	if(damage.Hull() && !isDisabled)
		hullDelay = max(hullDelay, static_cast<int>(attributes.Get("repair delay")));

	energy -= damage.Energy();
	heat += damage.Heat();
	fuel -= damage.Fuel();

	discharge += damage.Discharge();
	corrosion += damage.Corrosion();
	ionization += damage.Ion();
	scrambling += damage.Scrambling();
	burning += damage.Burn();
	leakage += damage.Leak();

	disruption += damage.Disruption();
	slowness += damage.Slowing();

	if(damage.HitForce())
		ApplyForce(damage.HitForce(), damage.GetWeapon().IsGravitational());

	// Prevent various stats from reaching unallowable values.
	hull = min(hull, MaxHull());
	shields = min(shields, MaxShields());
	// Weapons are allowed to overcharge a ship's energy or fuel, but code in Ship::DoGeneration()
	// will clamp it to a maximum value at the beginning of the next frame.
	energy = max(0., energy);
	fuel = max(0., fuel);
	heat = max(0., heat);

	// Recalculate the disabled ship check.
	isDisabled = true;
	isDisabled = IsDisabled();

	// Report what happened to this ship from this weapon.
	int type = 0;
	if(!wasDisabled && isDisabled)
	{
		type |= ShipEvent::DISABLE;
		hullDelay = max(hullDelay, static_cast<int>(attributes.Get("disabled repair delay")));
	}
	if(!wasDestroyed && IsDestroyed())
		type |= ShipEvent::DESTROY;

	// Inflicted heat damage may also disable a ship, but does not trigger a "DISABLE" event.
	if(heat > MaximumHeat())
	{
		isOverheated = true;
		isDisabled = true;
	}
	else if(heat < .9 * MaximumHeat())
		isOverheated = false;

	// If this ship did not consider itself an enemy of the ship that hit it,
	// it is now "provoked" against that government.
	if(sourceGovernment && !sourceGovernment->IsEnemy(government)
			&& !personality.IsPacifist() && (!personality.IsForbearing()
				|| ((damage.Shield() || damage.Discharge()) && Shields() < .9)
				|| ((damage.Hull() || damage.Corrosion()) && Hull() < .9)
				|| ((damage.Heat() || damage.Burn()) && isOverheated)
				|| ((damage.Energy() || damage.Ion()) && Energy() < 0.5)
				|| ((damage.Fuel() || damage.Leak()) && fuel < navigation.JumpFuel() * 2.)
				|| (damage.Scrambling() && CalculateJamChance(Energy(), scrambling) > 0.1)
				|| (damage.Slowing() && slowness > 10.)
				|| (damage.Disruption() && disruption > 100.)))
		type |= ShipEvent::PROVOKE;

	// Create target effect visuals, if there are any.
	for(const auto &effect : damage.GetWeapon().TargetEffects())
		CreateSparks(visuals, effect.first, effect.second * damage.Scaling());

	return type;
}



// Apply a force to this ship, accelerating it. This might be from a weapon
// impact, or from firing a weapon, for example.
void Ship::ApplyForce(const Point &force, bool gravitational)
{
	if(gravitational)
	{
		// Treat all ships as if they have a mass of 400. This prevents
		// gravitational hit force values from needing to be extremely
		// small in order to have a reasonable effect.
		acceleration += force / 400.;
		return;
	}

	double currentMass = InertialMass();
	if(!currentMass)
		return;

	acceleration += force / currentMass;
}



bool Ship::HasBays() const
{
	return !bays.empty();
}



// Check how many bays are not occupied at present. This does not check whether
// one of your escorts plans to use that bay.
int Ship::BaysFree(const string &category) const
{
	int count = 0;
	for(const Bay &bay : bays)
		count += (bay.category == category) && !bay.ship;
	return count;
}



// Check how many bays this ship has of a given category.
int Ship::BaysTotal(const string &category) const
{
	int count = 0;
	for(const Bay &bay : bays)
		count += (bay.category == category);
	return count;
}



// Check if this ship has a bay free for the given ship, and the bay is
// not reserved for one of its existing escorts.
bool Ship::CanCarry(const Ship &ship) const
{
	if(!HasBays() || !ship.CanBeCarried() || (IsYours() && !ship.IsYours()))
		return false;
	// Check only for the category that we are interested in.
	const string &category = ship.attributes.Category();

	int free = BaysTotal(category);
	if(!free)
		return false;

	for(const auto &it : escorts)
	{
		auto escort = it.lock();
		if(!escort)
			continue;
		if(escort == ship.shared_from_this())
			break;
		if(escort->attributes.Category() == category && !escort->IsDestroyed() &&
				(!IsYours() || (IsYours() && escort->IsYours())))
			--free;
		if(!free)
			break;
	}
	return (free > 0);
}



bool Ship::CanBeCarried() const
{
	return canBeCarried;
}



bool Ship::Carry(const shared_ptr<Ship> &ship)
{
	if(!ship || !ship->CanBeCarried() || ship->IsDisabled())
		return false;

	// Check only for the category that we are interested in.
	const string &category = ship->attributes.Category();

	// NPC ships should always transfer cargo. Player ships should only
	// transfer cargo if they set the AI preference.
	const bool shouldTransferCargo = !IsYours() || Preferences::Has("Fighters transfer cargo");

	for(Bay &bay : bays)
		if((bay.category == category) && !bay.ship)
		{
			bay.ship = ship;
			ship->SetSystem(nullptr);
			ship->SetPlanet(nullptr);
			ship->SetTargetSystem(nullptr);
			ship->SetTargetStellar(nullptr);
			ship->SetParent(shared_from_this());
			ship->isThrusting = false;
			ship->isReversing = false;
			ship->isSteering = false;
			ship->commands.Clear();

			// If this fighter collected anything in space, try to store it.
			if(shouldTransferCargo && cargo.Free() && !ship->Cargo().IsEmpty())
				ship->Cargo().TransferAll(cargo);

			// Return unused fuel and ammunition to the carrier, so they may
			// be used by the carrier or other fighters.
			ship->TransferFuel(ship->fuel, this);

			// Determine the ammunition the fighter can supply.
			auto restockable = ship->GetArmament().RestockableAmmo();
			auto toRestock = map<const Outfit *, int>{};
			for(auto &&ammo : restockable)
			{
				int count = ship->OutfitCount(ammo);
				if(count > 0)
					toRestock.emplace(ammo, count);
			}
			TransferAmmo(toRestock, *ship, *this);

			// Update the cached mass of the mothership.
			carriedMass += ship->Mass();
			return true;
		}
	return false;
}



void Ship::UnloadBays()
{
	for(Bay &bay : bays)
		if(bay.ship)
		{
			carriedMass -= bay.ship->Mass();
			bay.ship->SetSystem(currentSystem);
			bay.ship->SetPlanet(landingPlanet);
			bay.ship->UnmarkForRemoval();
			bay.ship.reset();
		}
}



const vector<Ship::Bay> &Ship::Bays() const
{
	return bays;
}



// Adjust the positions and velocities of any visible carried fighters or
// drones. If any are visible, return true.
bool Ship::PositionFighters() const
{
	bool hasVisible = false;
	for(const Bay &bay : bays)
		if(bay.ship && bay.side)
		{
			hasVisible = true;
			bay.ship->position = angle.Rotate(bay.point) * Zoom() + position;
			bay.ship->velocity = velocity;
			bay.ship->angle = angle + bay.facing;
			bay.ship->zoom = zoom;
		}
	return hasVisible;
}



CargoHold &Ship::Cargo()
{
	return cargo;
}



const CargoHold &Ship::Cargo() const
{
	return cargo;
}



// Display box effects from jettisoning this much cargo.
void Ship::Jettison(const string &commodity, int tons, bool wasAppeasing)
{
	cargo.Remove(commodity, tons);
	// Removing cargo will have changed the ship's mass, so the
	// jump navigation info may be out of date. Only do this for
	// player ships as to display correct information on the map.
	// Non-player ships will recalibrate before they jump.
	if(isYours)
		navigation.Recalibrate(*this);

	// Jettisoned cargo must carry some of the ship's heat with it. Otherwise
	// jettisoning cargo would increase the ship's temperature.
	heat -= tons * MAXIMUM_TEMPERATURE * Heat();

	const Government *notForGov = wasAppeasing ? GetGovernment() : nullptr;

	for( ; tons > 0; tons -= Flotsam::TONS_PER_BOX)
		jettisoned.emplace_back(new Flotsam(commodity, (Flotsam::TONS_PER_BOX < tons)
			? Flotsam::TONS_PER_BOX : tons, notForGov));
}



void Ship::Jettison(const Outfit *outfit, int count, bool wasAppeasing)
{
	if(count < 0)
		return;

	cargo.Remove(outfit, count);
	// Removing cargo will have changed the ship's mass, so the
	// jump navigation info may be out of date. Only do this for
	// player ships as to display correct information on the map.
	// Non-player ships will recalibrate before they jump.
	if(isYours)
		navigation.Recalibrate(*this);

	// Jettisoned cargo must carry some of the ship's heat with it. Otherwise
	// jettisoning cargo would increase the ship's temperature.
	double mass = outfit->Mass();
	heat -= count * mass * MAXIMUM_TEMPERATURE * Heat();

	const Government *notForGov = wasAppeasing ? GetGovernment() : nullptr;

	const int perBox = (mass <= 0.) ? count : (mass > Flotsam::TONS_PER_BOX)
		? 1 : static_cast<int>(Flotsam::TONS_PER_BOX / mass);
	while(count > 0)
	{
		jettisoned.emplace_back(new Flotsam(outfit, (perBox < count)
			? perBox : count, notForGov));
		count -= perBox;
	}
}



const Outfit &Ship::Attributes() const
{
	return attributes;
}



const Outfit &Ship::BaseAttributes() const
{
	return baseAttributes;
}



// Get outfit information.
const map<const Outfit *, int> &Ship::Outfits() const
{
	return outfits;
}



int Ship::OutfitCount(const Outfit *outfit) const
{
	auto it = outfits.find(outfit);
	return (it == outfits.end()) ? 0 : it->second;
}



// Add or remove outfits. (To remove, pass a negative number.)
void Ship::AddOutfit(const Outfit *outfit, int count)
{
	if(outfit && count)
	{
		auto it = outfits.find(outfit);
		int before = outfits.count(outfit);
		if(it == outfits.end())
			outfits[outfit] = count;
		else
		{
			it->second += count;
			if(!it->second)
				outfits.erase(it);
		}
		int after = outfits.count(outfit);
		attributes.Add(*outfit, count);
		if(outfit->IsWeapon())
		{
			armament.Add(outfit, count);
			// Only the player's ships make use of attraction and deterrence.
			if(isYours)
				deterrence = CalculateDeterrence();
		}

		if(outfit->Get("cargo space"))
		{
			cargo.SetSize(attributes.Get("cargo space"));
			// Only the player's ships make use of attraction and deterrence.
			if(isYours)
				attraction = CalculateAttraction();
		}
		if(outfit->Get("hull"))
			hull += outfit->Get("hull") * count;
		// If the added or removed outfit is a hyperdrive or jump drive, recalculate this
		// ship's jump navigation. Hyperdrives and jump drives of the same type don't stack,
		// so only do this if the outfit is either completely new or has been completely removed.
		if((outfit->Get("hyperdrive") || outfit->Get("jump drive")) && (!before || !after))
			navigation.Calibrate(*this);
		// Navigation may still need to be recalibrated depending on the drives a ship has.
		// Only do this for player ships as to display correct information on the map.
		// Non-player ships will recalibrate before they jump.
		else if(isYours)
			navigation.Recalibrate(*this);
	}
}



// Get the list of weapons.
Armament &Ship::GetArmament()
{
	return armament;
}



const vector<Hardpoint> &Ship::Weapons() const
{
	return armament.Get();
}



// Check if we are able to fire the given weapon (i.e. there is enough
// energy, ammo, and fuel to fire it).
bool Ship::CanFire(const Weapon *weapon) const
{
	if(!weapon || !weapon->IsWeapon())
		return false;

	if(weapon->Ammo())
	{
		auto it = outfits.find(weapon->Ammo());
		if(it == outfits.end() || it->second < weapon->AmmoUsage())
			return false;
	}

	if(energy < weapon->FiringEnergy() + weapon->RelativeFiringEnergy() * attributes.Get("energy capacity"))
		return false;
	if(fuel < weapon->FiringFuel() + weapon->RelativeFiringFuel() * attributes.Get("fuel capacity"))
		return false;
	// We do check hull, but we don't check shields. Ships can survive with all shields depleted.
	// Ships should not disable themselves, so we check if we stay above minimumHull.
	if(hull - MinimumHull() < weapon->FiringHull() + weapon->RelativeFiringHull() * MaxHull())
		return false;

	// If a weapon requires heat to fire, (rather than generating heat), we must
	// have enough heat to spare.
	if(heat < -(weapon->FiringHeat() + (!weapon->RelativeFiringHeat()
			? 0. : weapon->RelativeFiringHeat() * MaximumHeat())))
		return false;
	// Repeat this for various effects which shouldn't drop below 0.
	if(ionization < -weapon->FiringIon())
		return false;
	if(disruption < -weapon->FiringDisruption())
		return false;
	if(slowness < -weapon->FiringSlowing())
		return false;

	return true;
}



// Fire the given weapon (i.e. deduct whatever energy, ammo, hull, shields
// or fuel it uses and add whatever heat it generates). Assume that CanFire()
// is true.
void Ship::ExpendAmmo(const Weapon &weapon)
{
	// Compute this ship's initial capacities, in case the consumption of the ammunition outfit(s)
	// modifies them, so that relative costs are calculated based on the pre-firing state of the ship.
	const double relativeEnergyChange = weapon.RelativeFiringEnergy() * attributes.Get("energy capacity");
	const double relativeFuelChange = weapon.RelativeFiringFuel() * attributes.Get("fuel capacity");
	const double relativeHeatChange = !weapon.RelativeFiringHeat() ? 0. : weapon.RelativeFiringHeat() * MaximumHeat();
	const double relativeHullChange = weapon.RelativeFiringHull() * MaxHull();
	const double relativeShieldChange = weapon.RelativeFiringShields() * MaxShields();

	if(const Outfit *ammo = weapon.Ammo())
	{
		// Some amount of the ammunition mass to be removed from the ship carries thermal energy.
		// A realistic fraction applicable to all cases cannot be computed, so assume 50%.
		heat -= weapon.AmmoUsage() * .5 * ammo->Mass() * MAXIMUM_TEMPERATURE * Heat();
		AddOutfit(ammo, -weapon.AmmoUsage());
		// Recalculate the AI to account for the loss of this weapon.
		if(!OutfitCount(ammo) && ammo->AmmoUsage())
			aiCache.Calibrate(*this);
	}

	energy -= weapon.FiringEnergy() + relativeEnergyChange;
	fuel -= weapon.FiringFuel() + relativeFuelChange;
	heat += weapon.FiringHeat() + relativeHeatChange;
	shields -= weapon.FiringShields() + relativeShieldChange;

	// Since weapons fire from within the shields, hull and "status" damages are dealt in full.
	hull -= weapon.FiringHull() + relativeHullChange;
	ionization += weapon.FiringIon();
	scrambling += weapon.FiringScramble();
	disruption += weapon.FiringDisruption();
	slowness += weapon.FiringSlowing();
	discharge += weapon.FiringDischarge();
	corrosion += weapon.FiringCorrosion();
	leakage += weapon.FiringLeak();
	burning += weapon.FiringBurn();
}



// Each ship can have a target system (to travel to), a target planet (to
// land on) and a target ship (to move to, and attack if hostile).
shared_ptr<Ship> Ship::GetTargetShip() const
{
	return targetShip.lock();
}



shared_ptr<Ship> Ship::GetShipToAssist() const
{
	return shipToAssist.lock();
}



const StellarObject *Ship::GetTargetStellar() const
{
	return targetPlanet;
}



const System *Ship::GetTargetSystem() const
{
	return (targetSystem == currentSystem) ? nullptr : targetSystem;
}



// Mining target.
shared_ptr<Minable> Ship::GetTargetAsteroid() const
{
	return targetAsteroid.lock();
}



shared_ptr<Flotsam> Ship::GetTargetFlotsam() const
{
	return targetFlotsam.lock();
}



const set<const Flotsam *> &Ship::GetTractorFlotsam() const
{
	return tractorFlotsam;
}



void Ship::SetFleeing(bool fleeing)
{
	isFleeing = fleeing;
}



// Set this ship's targets.
void Ship::SetTargetShip(const shared_ptr<Ship> &ship)
{
	if(ship != GetTargetShip())
	{
		targetShip = ship;
		// When you change targets, clear your scanning records.
		cargoScan = 0.;
		outfitScan = 0.;
	}
	targetAsteroid.reset();
}



void Ship::SetShipToAssist(const shared_ptr<Ship> &ship)
{
	shipToAssist = ship;
}



void Ship::SetTargetStellar(const StellarObject *object)
{
	targetPlanet = object;
}



void Ship::SetTargetSystem(const System *system)
{
	targetSystem = system;
}



// Mining target.
void Ship::SetTargetAsteroid(const shared_ptr<Minable> &asteroid)
{
	targetAsteroid = asteroid;
	targetShip.reset();
}



void Ship::SetTargetFlotsam(const shared_ptr<Flotsam> &flotsam)
{
	targetFlotsam = flotsam;
}



void Ship::SetParent(const shared_ptr<Ship> &ship)
{
	shared_ptr<Ship> oldParent = parent.lock();
	if(oldParent)
		oldParent->RemoveEscort(*this);

	parent = ship;
	if(ship)
		ship->AddEscort(*this);
}



bool Ship::CanPickUp(const Flotsam &flotsam) const
{
	if(this == flotsam.Source())
		return false;
	if(government == flotsam.SourceGovernment() && (!personality.Harvests() || personality.IsAppeasing()))
		return false;
	return cargo.Free() >= flotsam.UnitSize();
}



shared_ptr<Ship> Ship::GetParent() const
{
	return parent.lock();
}



const vector<weak_ptr<Ship>> &Ship::GetEscorts() const
{
	return escorts;
}



int Ship::GetLingerSteps() const
{
	return lingerSteps;
}



void Ship::Linger()
{
	++lingerSteps;
}



// Check if this ship has been in a different system from the player for so
// long that it should be "forgotten." Also eliminate ships that have no
// system set because they just entered a fighter bay. Clear the hyperspace
// targets of ships that can't enter hyperspace.
bool Ship::StepFlags()
{
	forget += !isInSystem;
	isThrusting = false;
	isReversing = false;
	isSteering = false;
	steeringDirection = 0.;
	if((!isSpecial && forget >= 1000) || !currentSystem)
	{
		MarkForRemoval();
		return true;
	}
	isInSystem = false;
	if(!fuel || !(navigation.HasHyperdrive() || navigation.HasJumpDrive()))
		hyperspaceSystem = nullptr;
	return false;
}



// Step ship destruction logic. Returns 1 if the ship has been destroyed, -1 if it is being
// destroyed, or 0 otherwise.
int Ship::StepDestroyed(vector<Visual> &visuals, list<shared_ptr<Flotsam>> &flotsam)
{
	if(!IsDestroyed())
		return 0;

	// Make sure the shields are zero, as well as the hull.
	shields = 0.;

	// Once we've created enough little explosions, die.
	if(explosionCount == explosionTotal || forget)
	{
		if(IsYours() && Preferences::Has("Extra fleet status messages"))
			Messages::Add("Your ship \"" + Name() + "\" has been destroyed.", Messages::Importance::Highest);

		if(!forget)
		{
			const Effect *effect = GameData::Effects().Get("smoke");
			double size = Width() + Height();
			double scale = .03 * size + .5;
			double radius = .2 * size;
			int debrisCount = attributes.Mass() * .07;

			// Estimate how many new visuals will be added during destruction.
			visuals.reserve(visuals.size() + debrisCount + explosionTotal + finalExplosions.size());

			for(int i = 0; i < debrisCount; ++i)
			{
				Angle angle = Angle::Random();
				Point effectVelocity = velocity + angle.Unit() * (scale * Random::Real());
				Point effectPosition = position + radius * angle.Unit();

				visuals.emplace_back(*effect, std::move(effectPosition), std::move(effectVelocity), std::move(angle));
			}

			for(unsigned i = 0; i < explosionTotal / 2; ++i)
				CreateExplosion(visuals, true);
			for(const auto &it : finalExplosions)
				visuals.emplace_back(*it.first, position, velocity, angle);
			// For everything in this ship's cargo hold there is a 25% chance
			// that it will survive as flotsam.
			for(const auto &it : cargo.Commodities())
				Jettison(it.first, Random::Binomial(it.second, .25));
			for(const auto &it : cargo.Outfits())
				Jettison(it.first, Random::Binomial(it.second, .25));
			// Ammunition has a default 5% chance to survive as flotsam.
			for(const auto &it : outfits)
			{
				double flotsamChance = it.first->Get("flotsam chance");
				if(flotsamChance > 0.)
					Jettison(it.first, Random::Binomial(it.second, flotsamChance));
				// 0 valued 'flotsamChance' means default, which is 5% for ammunition.
				// At this point, negative values are the only non-zero values possible.
				// Negative values override the default chance for ammunition
				// so the outfit cannot be dropped as flotsam.
				else if(it.first->Category() == "Ammunition" && !flotsamChance)
					Jettison(it.first, Random::Binomial(it.second, .05));
			}
			for(shared_ptr<Flotsam> &it : jettisoned)
				it->Place(*this);
			flotsam.splice(flotsam.end(), jettisoned);

			// Any ships that failed to launch from this ship are destroyed.
			for(Bay &bay : bays)
				if(bay.ship)
					bay.ship->Destroy();
		}
		energy = 0.;
		heat = 0.;
		ionization = 0.;
		scrambling = 0.;
		fuel = 0.;
		velocity = Point();
		MarkForRemoval();
		return 1;
	}

	// If the ship is dead, it first creates explosions at an increasing
	// rate, then disappears in one big explosion.
	++explosionRate;
	if(Random::Int(1024) < explosionRate)
		CreateExplosion(visuals);

	// Handle hull "leaks."
	for(const Leak &leak : leaks)
		if(GetMask().IsLoaded() && leak.openPeriod > 0 && !Random::Int(leak.openPeriod))
		{
			activeLeaks.push_back(leak);
			const auto &outlines = GetMask().Outlines();
			const vector<Point> &outline = outlines[Random::Int(outlines.size())];
			int i = Random::Int(outline.size() - 1);

			// Position the leak along the outline of the ship, facing "outward."
			activeLeaks.back().location = (outline[i] + outline[i + 1]) * .5;
			activeLeaks.back().angle = Angle(outline[i] - outline[i + 1]) + Angle(90.);
		}
	for(Leak &leak : activeLeaks)
		if(leak.effect)
		{
			// Leaks always "flicker" every other frame.
			if(Random::Int(2))
				visuals.emplace_back(*leak.effect,
					angle.Rotate(leak.location) + position,
					velocity,
					leak.angle + angle);

			if(leak.closePeriod > 0 && !Random::Int(leak.closePeriod))
				leak.effect = nullptr;
		}
	return -1;
}



// Generate energy, heat, etc. (This is called by Move().)
void Ship::DoGeneration()
{
	// First, allow any carried ships to do their own generation.
	for(const Bay &bay : bays)
		if(bay.ship)
			bay.ship->DoGeneration();

	// Shield and hull recharge. This uses whatever energy is left over from the
	// previous frame, so that it will not steal energy from movement, etc.
	if(!isDisabled)
	{
		// Priority of repairs:
		// 1. Ship's own hull
		// 2. Ship's own shields
		// 3. Hull of carried fighters
		// 4. Shields of carried fighters
		// 5. Transfer of excess energy and fuel to carried fighters.

		const double hullAvailable = attributes.Get("hull repair rate")
			* (1. + attributes.Get("hull repair multiplier"));
		const double hullEnergy = (attributes.Get("hull energy")
			* (1. + attributes.Get("hull energy multiplier"))) / hullAvailable;
		const double hullFuel = (attributes.Get("hull fuel")
			* (1. + attributes.Get("hull fuel multiplier"))) / hullAvailable;
		const double hullHeat = (attributes.Get("hull heat")
			* (1. + attributes.Get("hull heat multiplier"))) / hullAvailable;
		double hullRemaining = hullAvailable;
		if(!hullDelay)
			DoRepair(hull, hullRemaining, MaxHull(),
				energy, hullEnergy, fuel, hullFuel, heat, hullHeat);

		const double shieldsAvailable = attributes.Get("shield generation")
			* (1. + attributes.Get("shield generation multiplier"));
		const double shieldsEnergy = (attributes.Get("shield energy")
			* (1. + attributes.Get("shield energy multiplier"))) / shieldsAvailable;
		const double shieldsFuel = (attributes.Get("shield fuel")
			* (1. + attributes.Get("shield fuel multiplier"))) / shieldsAvailable;
		const double shieldsHeat = (attributes.Get("shield heat")
			* (1. + attributes.Get("shield heat multiplier"))) / shieldsAvailable;
		double shieldsRemaining = shieldsAvailable;
		if(!shieldDelay)
			DoRepair(shields, shieldsRemaining, MaxShields(),
				energy, shieldsEnergy, fuel, shieldsFuel, heat, shieldsHeat);

		if(!bays.empty())
		{
			// If this ship is carrying fighters, determine their repair priority.
			vector<pair<double, Ship *>> carried;
			for(const Bay &bay : bays)
				if(bay.ship)
					carried.emplace_back(1. - bay.ship->Health(), bay.ship.get());
			sort(carried.begin(), carried.end(), (isYours && Preferences::Has(FIGHTER_REPAIR))
				// Players may use a parallel strategy, to launch fighters in waves.
				? [] (const pair<double, Ship *> &lhs, const pair<double, Ship *> &rhs)
					{ return lhs.first > rhs.first; }
				// The default strategy is to prioritize the healthiest ship first, in
				// order to get fighters back out into the battle as soon as possible.
				: [] (const pair<double, Ship *> &lhs, const pair<double, Ship *> &rhs)
					{ return lhs.first < rhs.first; }
			);

			// Apply shield and hull repair to carried fighters.
			for(const pair<double, Ship *> &it : carried)
			{
				Ship &ship = *it.second;
				if(!hullDelay)
					DoRepair(ship.hull, hullRemaining, ship.MaxHull(),
						energy, hullEnergy, heat, hullHeat, fuel, hullFuel);
				if(!shieldDelay)
					DoRepair(ship.shields, shieldsRemaining, ship.MaxShields(),
						energy, shieldsEnergy, heat, shieldsHeat, fuel, shieldsFuel);
			}

			// Now that there is no more need to use energy for hull and shield
			// repair, if there is still excess energy, transfer it.
			double energyRemaining = energy - attributes.Get("energy capacity");
			double fuelRemaining = fuel - attributes.Get("fuel capacity");
			for(const pair<double, Ship *> &it : carried)
			{
				Ship &ship = *it.second;
				if(energyRemaining > 0.)
					DoRepair(ship.energy, energyRemaining, ship.attributes.Get("energy capacity"));
				if(fuelRemaining > 0.)
					DoRepair(ship.fuel, fuelRemaining, ship.attributes.Get("fuel capacity"));
			}

			// Carried ships can recharge energy from their parent's batteries,
			// if they are preparing for deployment.
			for(const pair<double, Ship *> &it : carried)
			{
				Ship &ship = *it.second;
				if(ship.HasDeployOrder())
					DoRepair(ship.energy, energy, ship.attributes.Get("energy capacity"));
			}
		}
		// Decrease the shield and hull delays by 1 now that shield generation
		// and hull repair have been skipped over.
		shieldDelay = max(0, shieldDelay - 1);
		hullDelay = max(0, hullDelay - 1);
	}

	// Handle ionization effects, etc.
	shields -= discharge;
	hull -= corrosion;
	energy -= ionization;
	fuel -= leakage;
	heat += burning;
	// TODO: Mothership gives status resistance to carried ships?
	if(ionization)
	{
		double ionResistance = attributes.Get("ion resistance");
		double ionEnergy = attributes.Get("ion resistance energy") / ionResistance;
		double ionFuel = attributes.Get("ion resistance fuel") / ionResistance;
		double ionHeat = attributes.Get("ion resistance heat") / ionResistance;
		DoStatusEffect(isDisabled, ionization, ionResistance,
			energy, ionEnergy, fuel, ionFuel, heat, ionHeat);
	}

	if(scrambling)
	{
		double scramblingResistance = attributes.Get("scramble resistance");
		double scramblingEnergy = attributes.Get("scramble resistance energy") / scramblingResistance;
		double scramblingFuel = attributes.Get("scramble resistance fuel") / scramblingResistance;
		double scramblingHeat = attributes.Get("scramble resistance heat") / scramblingResistance;
		DoStatusEffect(isDisabled, scrambling, scramblingResistance,
			energy, scramblingEnergy, fuel, scramblingFuel, heat, scramblingHeat);
	}

	if(disruption)
	{
		double disruptionResistance = attributes.Get("disruption resistance");
		double disruptionEnergy = attributes.Get("disruption resistance energy") / disruptionResistance;
		double disruptionFuel = attributes.Get("disruption resistance fuel") / disruptionResistance;
		double disruptionHeat = attributes.Get("disruption resistance heat") / disruptionResistance;
		DoStatusEffect(isDisabled, disruption, disruptionResistance,
			energy, disruptionEnergy, fuel, disruptionFuel, heat, disruptionHeat);
	}

	if(slowness)
	{
		double slowingResistance = attributes.Get("slowing resistance");
		double slowingEnergy = attributes.Get("slowing resistance energy") / slowingResistance;
		double slowingFuel = attributes.Get("slowing resistance fuel") / slowingResistance;
		double slowingHeat = attributes.Get("slowing resistance heat") / slowingResistance;
		DoStatusEffect(isDisabled, slowness, slowingResistance,
			energy, slowingEnergy, fuel, slowingFuel, heat, slowingHeat);
	}

	if(discharge)
	{
		double dischargeResistance = attributes.Get("discharge resistance");
		double dischargeEnergy = attributes.Get("discharge resistance energy") / dischargeResistance;
		double dischargeFuel = attributes.Get("discharge resistance fuel") / dischargeResistance;
		double dischargeHeat = attributes.Get("discharge resistance heat") / dischargeResistance;
		DoStatusEffect(isDisabled, discharge, dischargeResistance,
			energy, dischargeEnergy, fuel, dischargeFuel, heat, dischargeHeat);
	}

	if(corrosion)
	{
		double corrosionResistance = attributes.Get("corrosion resistance");
		double corrosionEnergy = attributes.Get("corrosion resistance energy") / corrosionResistance;
		double corrosionFuel = attributes.Get("corrosion resistance fuel") / corrosionResistance;
		double corrosionHeat = attributes.Get("corrosion resistance heat") / corrosionResistance;
		DoStatusEffect(isDisabled, corrosion, corrosionResistance,
			energy, corrosionEnergy, fuel, corrosionFuel, heat, corrosionHeat);
	}

	if(leakage)
	{
		double leakResistance = attributes.Get("leak resistance");
		double leakEnergy = attributes.Get("leak resistance energy") / leakResistance;
		double leakFuel = attributes.Get("leak resistance fuel") / leakResistance;
		double leakHeat = attributes.Get("leak resistance heat") / leakResistance;
		DoStatusEffect(isDisabled, leakage, leakResistance,
			energy, leakEnergy, fuel, leakFuel, heat, leakHeat);
	}

	if(burning)
	{
		double burnResistance = attributes.Get("burn resistance");
		double burnEnergy = attributes.Get("burn resistance energy") / burnResistance;
		double burnFuel = attributes.Get("burn resistance fuel") / burnResistance;
		double burnHeat = attributes.Get("burn resistance heat") / burnResistance;
		DoStatusEffect(isDisabled, burning, burnResistance,
			energy, burnEnergy, fuel, burnFuel, heat, burnHeat);
	}

	// When ships recharge, what actually happens is that they can exceed their
	// maximum capacity for the rest of the turn, but must be clamped to the
	// maximum here before they gain more. This is so that, for example, a ship
	// with no batteries but a good generator can still move.
	energy = min(energy, attributes.Get("energy capacity"));
	fuel = min(fuel, attributes.Get("fuel capacity"));

	heat -= heat * HeatDissipation();
	if(heat > MaximumHeat())
	{
		isOverheated = true;
		double heatRatio = Heat() / (1. + attributes.Get("overheat damage threshold"));
		if(heatRatio > 1.)
			hull -= attributes.Get("overheat damage rate") * heatRatio;
	}
	else if(heat < .9 * MaximumHeat())
		isOverheated = false;

	double maxShields = MaxShields();
	shields = min(shields, maxShields);
	double maxHull = MaxHull();
	hull = min(hull, maxHull);

	isDisabled = isOverheated || hull < MinimumHull() || (!crew && RequiredCrew());

	// Update ship supply levels.
	if(isDisabled)
		PauseAnimation();
	else
	{
		// Ramscoops work much better when close to the system center.
		// Carried fighters can't collect fuel or energy this way.
		if(currentSystem)
		{
			double scale = .2 + 1.8 / (.001 * position.Length() + 1);
			fuel += currentSystem->RamscoopFuel(attributes.Get("ramscoop"), scale);

			double solarScaling = currentSystem->SolarPower() * scale;
			energy += solarScaling * attributes.Get("solar collection");
			heat += solarScaling * attributes.Get("solar heat");
		}

		double coolingEfficiency = CoolingEfficiency();
		energy += attributes.Get("energy generation") - attributes.Get("energy consumption");
		fuel += attributes.Get("fuel generation");
		heat += attributes.Get("heat generation");
		heat -= coolingEfficiency * attributes.Get("cooling");

		// Convert fuel into energy and heat only when the required amount of fuel is available.
		if(attributes.Get("fuel consumption") <= fuel)
		{
			fuel -= attributes.Get("fuel consumption");
			energy += attributes.Get("fuel energy");
			heat += attributes.Get("fuel heat");
		}

		// Apply active cooling. The fraction of full cooling to apply equals
		// your ship's current fraction of its maximum temperature.
		double activeCooling = coolingEfficiency * attributes.Get("active cooling");
		if(activeCooling > 0. && heat > 0. && energy >= 0.)
		{
			// Handle the case where "active cooling"
			// does not require any energy.
			double coolingEnergy = attributes.Get("cooling energy");
			if(coolingEnergy)
			{
				double spentEnergy = min(energy, coolingEnergy * min(1., Heat()));
				heat -= activeCooling * spentEnergy / coolingEnergy;
				energy -= spentEnergy;
			}
			else
				heat -= activeCooling * min(1., Heat());
		}
	}

	// Don't allow any levels to drop below zero.
	shields = max(0., shields);
	energy = max(0., energy);
	fuel = max(0., fuel);
	heat = max(0., heat);
}



void Ship::DoPassiveEffects(vector<Visual> &visuals, list<shared_ptr<Flotsam>> &flotsam)
{
	// Adjust the error in the pilot's targeting.
	personality.UpdateConfusion(firingCommands.IsFiring());

	// Handle ionization effects, etc.
	if(ionization)
		CreateSparks(visuals, "ion spark", ionization * .05);
	if(scrambling)
		CreateSparks(visuals, "scramble spark", scrambling * .05);
	if(disruption)
		CreateSparks(visuals, "disruption spark", disruption * .1);
	if(slowness)
		CreateSparks(visuals, "slowing spark", slowness * .1);
	if(discharge)
		CreateSparks(visuals, "discharge spark", discharge * .1);
	if(corrosion)
		CreateSparks(visuals, "corrosion spark", corrosion * .1);
	if(leakage)
		CreateSparks(visuals, "leakage spark", leakage * .1);
	if(burning)
		CreateSparks(visuals, "burning spark", burning * .1);
}



void Ship::DoJettison(list<shared_ptr<Flotsam>> &flotsam)
{
	// Jettisoned cargo effects (only for ships in the current system).
	if(!jettisoned.empty() && !forget)
	{
		jettisoned.front()->Place(*this);
		flotsam.splice(flotsam.end(), jettisoned, jettisoned.begin());
	}
}



void Ship::DoCloakDecision()
{
	if(isInvisible)
		return;

	// If you are forced to decloak (e.g. by running out of fuel) you can't
	// initiate cloaking again until you are fully decloaked.
	if(!cloak)
		cloakDisruption = max(0., cloakDisruption - 1.);

	double cloakingSpeed = attributes.Get("cloak");
	bool canCloak = (!isDisabled && cloakingSpeed > 0. && !cloakDisruption
		&& fuel >= attributes.Get("cloaking fuel")
		&& energy >= attributes.Get("cloaking energy"));

	if(commands.Has(Command::CLOAK) && canCloak)
	{
		cloak = min(1., cloak + cloakingSpeed);
		fuel -= attributes.Get("cloaking fuel");
		energy -= attributes.Get("cloaking energy");
		heat += attributes.Get("cloaking heat");
	}
	else if(cloakingSpeed)
	{
		cloak = max(0., cloak - cloakingSpeed);
		// If you're trying to cloak but are unable to (too little energy or
		// fuel) you're forced to decloak fully for one frame before you can
		// engage cloaking again.
		if(commands.Has(Command::CLOAK))
			cloakDisruption = max(cloakDisruption, 1.);
	}
	else
		cloak = 0.;
}



bool Ship::DoHyperspaceLogic(vector<Visual> &visuals)
{
	if(!hyperspaceSystem && !hyperspaceCount)
		return false;

	// Don't apply external acceleration while jumping.
	acceleration = Point();

	// Enter hyperspace.
	int direction = hyperspaceSystem ? 1 : -1;
	hyperspaceCount += direction;
	// Number of frames it takes to enter or exit hyperspace.
	static const int HYPER_C = 100;
	// Rate the ship accelerate and slow down when exiting hyperspace.
	static const double HYPER_A = 2.;
	static const double HYPER_D = 1000.;
	if(hyperspaceSystem)
		fuel -= hyperspaceFuelCost / HYPER_C;

	// Create the particle effects for the jump drive. This may create 100
	// or more particles per ship per turn at the peak of the jump.
	if(isUsingJumpDrive && !forget)
	{
		double sparkAmount = hyperspaceCount * Width() * Height() * .000006;
		const map<const Effect *, int> &jumpEffects = attributes.JumpEffects();
		if(jumpEffects.empty())
			CreateSparks(visuals, "jump drive", sparkAmount);
		else
		{
			// Spread the amount of particle effects created among all jump effects.
			sparkAmount /= jumpEffects.size();
			for(const auto &effect : jumpEffects)
				CreateSparks(visuals, effect.first, sparkAmount);
		}
	}

	if(hyperspaceCount == HYPER_C)
	{
		SetSystem(hyperspaceSystem);
		hyperspaceSystem = nullptr;
		targetSystem = nullptr;
		// Check if the target planet is in the destination system or not.
		const Planet *planet = (targetPlanet ? targetPlanet->GetPlanet() : nullptr);
		if(!planet || planet->IsWormhole() || !planet->IsInSystem(currentSystem))
			targetPlanet = nullptr;
		// Check if your parent has a target planet in this system.
		shared_ptr<Ship> parent = GetParent();
		if(!targetPlanet && parent && parent->targetPlanet)
		{
			planet = parent->targetPlanet->GetPlanet();
			if(planet && !planet->IsWormhole() && planet->IsInSystem(currentSystem))
				targetPlanet = parent->targetPlanet;
		}
		direction = -1;

		// If you have a target planet in the destination system, exit
		// hyperspace aimed at it. Otherwise, target the first planet that
		// has a spaceport.
		Point target;
		// Except when you arrive at an extra distance from the target,
		// in that case always use the system-center as target.
		double extraArrivalDistance = isUsingJumpDrive
			? currentSystem->ExtraJumpArrivalDistance() : currentSystem->ExtraHyperArrivalDistance();

		if(extraArrivalDistance == 0)
		{
			if(targetPlanet)
				target = targetPlanet->Position();
			else
			{
				for(const StellarObject &object : currentSystem->Objects())
					if(object.HasSprite() && object.HasValidPlanet()
							&& object.GetPlanet()->HasSpaceport())
					{
						target = object.Position();
						break;
					}
			}
		}

		if(isUsingJumpDrive)
		{
			position = target + Angle::Random().Unit() * (300. * (Random::Real() + 1.) + extraArrivalDistance);
			return true;
		}

		// Have all ships exit hyperspace at the same distance so that
		// your escorts always stay with you.
		double distance = (HYPER_C * HYPER_C) * .5 * HYPER_A + HYPER_D;
		distance += extraArrivalDistance;
		position = (target - distance * angle.Unit());
		position += hyperspaceOffset;
		// Make sure your velocity is in exactly the direction you are
		// traveling in, so that when you decelerate there will not be a
		// sudden shift in direction at the end.
		velocity = velocity.Length() * angle.Unit();
	}
	if(!isUsingJumpDrive)
	{
		velocity += (HYPER_A * direction) * angle.Unit();
		if(!hyperspaceSystem)
		{
			// Exit hyperspace far enough from the planet to be able to land.
			// This does not take drag into account, so it is always an over-
			// estimate of how long it will take to stop.
			// We start decelerating after rotating about 150 degrees (that
			// is, about acos(.8) from the proper angle). So:
			// Stopping distance = .5*a*(v/a)^2 + (150/turn)*v.
			// Exit distance = HYPER_D + .25 * v^2 = stopping distance.
			double exitV = max(HYPER_A, MaxVelocity());
			double a = (.5 / Acceleration() - .25);
			double b = 150. / TurnRate();
			double discriminant = b * b - 4. * a * -HYPER_D;
			if(discriminant > 0.)
			{
				double altV = (-b + sqrt(discriminant)) / (2. * a);
				if(altV > 0. && altV < exitV)
					exitV = altV;
			}
			// If current velocity is less than or equal to targeted velocity
			// consider the hyperspace exit done.
			const Point facingUnit = angle.Unit();
			if(velocity.Dot(facingUnit) <= exitV)
			{
				velocity = facingUnit * exitV;
				hyperspaceCount = 0;
			}
		}
	}
	position += velocity;
	if(GetParent() && GetParent()->currentSystem == currentSystem)
	{
		hyperspaceOffset = position - GetParent()->position;
		double length = hyperspaceOffset.Length();
		if(length > 1000.)
			hyperspaceOffset *= 1000. / length;
	}

	return true;
}



bool Ship::DoLandingLogic()
{
	if(!landingPlanet && zoom >= 1.f)
		return false;

	// Don't apply external acceleration while landing.
	acceleration = Point();

	// If a ship was disabled at the very moment it began landing, do not
	// allow it to continue landing.
	if(isDisabled)
		landingPlanet = nullptr;

	float landingSpeed = attributes.Get("landing speed");
	landingSpeed = landingSpeed > 0 ? landingSpeed : .02f;
	// Special ships do not disappear forever when they land; they
	// just slowly refuel.
	if(landingPlanet && zoom)
	{
		// Move the ship toward the center of the planet while landing.
		if(GetTargetStellar())
			position = .97 * position + .03 * GetTargetStellar()->Position();
		zoom -= landingSpeed;
		if(zoom < 0.f)
		{
			// If this is not a special ship, it ceases to exist when it
			// lands on a true planet. If this is a wormhole, the ship is
			// instantly transported.
			if(landingPlanet->IsWormhole())
			{
				SetSystem(&landingPlanet->GetWormhole()->WormholeDestination(*currentSystem));
				for(const StellarObject &object : currentSystem->Objects())
					if(object.GetPlanet() == landingPlanet)
						position = object.Position();
				SetTargetStellar(nullptr);
				SetTargetSystem(nullptr);
				landingPlanet = nullptr;
			}
			else if(!isSpecial || personality.IsFleeing())
			{
				MarkForRemoval();
				return true;
			}

			zoom = 0.f;
		}
	}
	// Only refuel if this planet has a spaceport.
	else if(fuel >= attributes.Get("fuel capacity")
			|| !landingPlanet || !landingPlanet->HasSpaceport())
	{
		zoom = min(1.f, zoom + landingSpeed);
		SetTargetStellar(nullptr);
		landingPlanet = nullptr;
	}
	else
		fuel = min(fuel + 1., attributes.Get("fuel capacity"));

	// Move the ship at the velocity it had when it began landing, but
	// scaled based on how small it is now.
	if(zoom > 0.f)
		position += velocity * zoom;

	return true;
}



void Ship::DoInitializeMovement()
{
	// If you're disabled, you can't initiate landing or jumping.
	if(isDisabled)
		return;

	if(commands.Has(Command::LAND) && CanLand())
		landingPlanet = GetTargetStellar()->GetPlanet();
	else if(commands.Has(Command::JUMP) && IsReadyToJump())
	{
		hyperspaceSystem = GetTargetSystem();
		pair<JumpType, double> jumpUsed = navigation.GetCheapestJumpType(hyperspaceSystem);
		isUsingJumpDrive = (jumpUsed.first == JumpType::JUMP_DRIVE);
		hyperspaceFuelCost = jumpUsed.second;
	}
}



void Ship::StepPilot()
{
	int requiredCrew = RequiredCrew();

	if(pilotError)
		--pilotError;
	else if(pilotOkay)
		--pilotOkay;
	else if(isDisabled)
	{
		// If the ship is disabled, don't show a warning message due to missing crew.
	}
	else if(requiredCrew && static_cast<int>(Random::Int(requiredCrew)) >= Crew())
	{
		pilotError = 30;
		if(isYours || (personality.IsEscort() && Preferences::Has("Extra fleet status messages")))
		{
			if(parent.lock())
				Messages::Add("The " + name + " is moving erratically because there are not enough crew to pilot it."
					, Messages::Importance::Low);
			else
				Messages::Add("Your ship is moving erratically because you do not have enough crew to pilot it."
					, Messages::Importance::Low);
		}
	}
	else
		pilotOkay = 30;
}



// This ship is not landing or entering hyperspace. So, move it. If it is
// disabled, all it can do is slow down to a stop.
void Ship::DoMovement(bool &isUsingAfterburner)
{
	isUsingAfterburner = false;

	double mass = InertialMass();
	double slowMultiplier = 1. / (1. + slowness * .05);

	if(isDisabled)
		velocity *= 1. - Drag() / mass;
	else if(!pilotError)
	{
		if(commands.Turn())
		{
			// Check if we are able to turn.
			double cost = attributes.Get("turning energy");
			if(cost > 0. && energy < cost * fabs(commands.Turn()))
				commands.SetTurn(copysign(energy / cost, commands.Turn()));

			cost = attributes.Get("turning shields");
			if(cost > 0. && shields < cost * fabs(commands.Turn()))
				commands.SetTurn(copysign(shields / cost, commands.Turn()));

			cost = attributes.Get("turning hull");
			if(cost > 0. && hull < cost * fabs(commands.Turn()))
				commands.SetTurn(copysign(hull / cost, commands.Turn()));

			cost = attributes.Get("turning fuel");
			if(cost > 0. && fuel < cost * fabs(commands.Turn()))
				commands.SetTurn(copysign(fuel / cost, commands.Turn()));

			cost = -attributes.Get("turning heat");
			if(cost > 0. && heat < cost * fabs(commands.Turn()))
				commands.SetTurn(copysign(heat / cost, commands.Turn()));

			if(commands.Turn())
			{
				isSteering = true;
				steeringDirection = commands.Turn();
				// If turning at a fraction of the full rate (either from lack of
				// energy or because of tracking a target), only consume a fraction
				// of the turning energy and produce a fraction of the heat.
				double scale = fabs(commands.Turn());

				shields -= scale * attributes.Get("turning shields");
				hull -= scale * attributes.Get("turning hull");
				energy -= scale * attributes.Get("turning energy");
				fuel -= scale * attributes.Get("turning fuel");
				heat += scale * attributes.Get("turning heat");
				discharge += scale * attributes.Get("turning discharge");
				corrosion += scale * attributes.Get("turning corrosion");
				ionization += scale * attributes.Get("turning ion");
				scrambling += scale * attributes.Get("turning scramble");
				leakage += scale * attributes.Get("turning leakage");
				burning += scale * attributes.Get("turning burn");
				slowness += scale * attributes.Get("turning slowing");
				disruption += scale * attributes.Get("turning disruption");

				angle += commands.Turn() * TurnRate() * slowMultiplier;
			}
		}
		double thrustCommand = commands.Has(Command::FORWARD) - commands.Has(Command::BACK);
		double thrust = 0.;
		if(thrustCommand)
		{
			// Check if we are able to apply this thrust.
			double cost = attributes.Get((thrustCommand > 0.) ?
				"thrusting energy" : "reverse thrusting energy");
			if(cost > 0. && energy < cost * fabs(thrustCommand))
				thrustCommand = copysign(energy / cost, thrustCommand);

			cost = attributes.Get((thrustCommand > 0.) ?
				"thrusting shields" : "reverse thrusting shields");
			if(cost > 0. && shields < cost * fabs(thrustCommand))
				thrustCommand = copysign(shields / cost, thrustCommand);

			cost = attributes.Get((thrustCommand > 0.) ?
				"thrusting hull" : "reverse thrusting hull");
			if(cost > 0. && hull < cost * fabs(thrustCommand))
				thrustCommand = copysign(hull / cost, thrustCommand);

			cost = attributes.Get((thrustCommand > 0.) ?
				"thrusting fuel" : "reverse thrusting fuel");
			if(cost > 0. && fuel < cost * fabs(thrustCommand))
				thrustCommand = copysign(fuel / cost, thrustCommand);

			cost = -attributes.Get((thrustCommand > 0.) ?
				"thrusting heat" : "reverse thrusting heat");
			if(cost > 0. && heat < cost * fabs(thrustCommand))
				thrustCommand = copysign(heat / cost, thrustCommand);

			if(thrustCommand)
			{
				// If a reverse thrust is commanded and the capability does not
				// exist, ignore it (do not even slow under drag).
				isThrusting = (thrustCommand > 0.);
				isReversing = !isThrusting && attributes.Get("reverse thrust");
				thrust = attributes.Get(isThrusting ? "thrust" : "reverse thrust");
				if(thrust)
				{
					double scale = fabs(thrustCommand);

					shields -= scale * attributes.Get(isThrusting ? "thrusting shields" : "reverse thrusting shields");
					hull -= scale * attributes.Get(isThrusting ? "thrusting hull" : "reverse thrusting hull");
					energy -= scale * attributes.Get(isThrusting ? "thrusting energy" : "reverse thrusting energy");
					fuel -= scale * attributes.Get(isThrusting ? "thrusting fuel" : "reverse thrusting fuel");
					heat += scale * attributes.Get(isThrusting ? "thrusting heat" : "reverse thrusting heat");
					discharge += scale * attributes.Get(isThrusting ? "thrusting discharge" : "reverse thrusting discharge");
					corrosion += scale * attributes.Get(isThrusting ? "thrusting corrosion" : "reverse thrusting corrosion");
					ionization += scale * attributes.Get(isThrusting ? "thrusting ion" : "reverse thrusting ion");
					scrambling += scale * attributes.Get(isThrusting ? "thrusting scramble" :
						"reverse thrusting scramble");
					burning += scale * attributes.Get(isThrusting ? "thrusting burn" : "reverse thrusting burn");
					leakage += scale * attributes.Get(isThrusting ? "thrusting leakage" : "reverse thrusting leakage");
					slowness += scale * attributes.Get(isThrusting ? "thrusting slowing" : "reverse thrusting slowing");
					disruption += scale * attributes.Get(isThrusting ? "thrusting disruption" : "reverse thrusting disruption");

					acceleration += angle.Unit() * (thrustCommand * thrust / mass);
				}
			}
		}
		bool applyAfterburner = (commands.Has(Command::AFTERBURNER) || (thrustCommand > 0. && !thrust))
				&& !CannotAct();
		if(applyAfterburner)
		{
			thrust = attributes.Get("afterburner thrust");
			double shieldCost = attributes.Get("afterburner shields");
			double hullCost = attributes.Get("afterburner hull");
			double energyCost = attributes.Get("afterburner energy");
			double fuelCost = attributes.Get("afterburner fuel");
			double heatCost = -attributes.Get("afterburner heat");

			double dischargeCost = attributes.Get("afterburner discharge");
			double corrosionCost = attributes.Get("afterburner corrosion");
			double ionCost = attributes.Get("afterburner ion");
			double scramblingCost = attributes.Get("afterburner scramble");
			double leakageCost = attributes.Get("afterburner leakage");
			double burningCost = attributes.Get("afterburner burn");

			double slownessCost = attributes.Get("afterburner slowing");
			double disruptionCost = attributes.Get("afterburner disruption");

			if(thrust && shields >= shieldCost && hull >= hullCost
				&& energy >= energyCost && fuel >= fuelCost && heat >= heatCost)
			{
				shields -= shieldCost;
				hull -= hullCost;
				energy -= energyCost;
				fuel -= fuelCost;
				heat -= heatCost;

				discharge += dischargeCost;
				corrosion += corrosionCost;
				ionization += ionCost;
				scrambling += scramblingCost;
				leakage += leakageCost;
				burning += burningCost;

				slowness += slownessCost;
				disruption += disruptionCost;

				acceleration += angle.Unit() * thrust / mass;

				// Only create the afterburner effects if the ship is in the player's system.
				isUsingAfterburner = !forget;
			}
		}
	}
	if(acceleration)
	{
		acceleration *= slowMultiplier;
		Point dragAcceleration = acceleration - velocity * (Drag() / mass);
		// Make sure dragAcceleration has nonzero length, to avoid divide by zero.
		if(dragAcceleration)
		{
			// What direction will the net acceleration be if this drag is applied?
			// If the net acceleration will be opposite the thrust, do not apply drag.
			dragAcceleration *= .5 * (acceleration.Unit().Dot(dragAcceleration.Unit()) + 1.);

			// A ship can only "cheat" to stop if it is moving slow enough that
			// it could stop completely this frame. This is to avoid overshooting
			// when trying to stop and ending up headed in the other direction.
			if(commands.Has(Command::STOP))
			{
				// How much acceleration would it take to come to a stop in the
				// direction normal to the ship's current facing? This is only
				// possible if the acceleration plus drag vector is in the
				// opposite direction from the velocity vector when both are
				// projected onto the current facing vector, and the acceleration
				// vector is the larger of the two.
				double vNormal = velocity.Dot(angle.Unit());
				double aNormal = dragAcceleration.Dot(angle.Unit());
				if((aNormal > 0.) != (vNormal > 0.) && fabs(aNormal) > fabs(vNormal))
					dragAcceleration = -vNormal * angle.Unit();
			}
			velocity += dragAcceleration;
		}
		acceleration = Point();
	}
}



void Ship::StepTargeting()
{
	// Boarding:
	shared_ptr<const Ship> target = GetTargetShip();
	// If this is a fighter or drone and it is not assisting someone at the
	// moment, its boarding target should be its parent ship.
	if(CanBeCarried() && !(target && target == GetShipToAssist()))
		target = GetParent();
	if(target && !isDisabled)
	{
		Point dp = (target->position - position);
		double distance = dp.Length();
		Point dv = (target->velocity - velocity);
		double speed = dv.Length();
		isBoarding = (distance < 50. && speed < 1. && commands.Has(Command::BOARD));
		if(isBoarding && !CanBeCarried())
		{
			if(!target->IsDisabled() && government->IsEnemy(target->government))
				isBoarding = false;
			else if(target->IsDestroyed() || target->IsLanding() || target->IsHyperspacing()
					|| target->GetSystem() != GetSystem())
				isBoarding = false;
		}
		if(isBoarding && !pilotError)
		{
			Angle facing = angle;
			bool left = target->Unit().Cross(facing.Unit()) < 0.;
			double turn = left - !left;

			// Check if the ship will still be pointing to the same side of the target
			// angle if it turns by this amount.
			facing += TurnRate() * turn;
			bool stillLeft = target->Unit().Cross(facing.Unit()) < 0.;
			if(left != stillLeft)
				turn = 0.;
			angle += TurnRate() * turn;

			velocity += dv.Unit() * .1;
			position += dp.Unit() * .5;

			if(distance < 10. && speed < 1. && (CanBeCarried() || !turn))
			{
				if(cloak)
				{
					// Allow the player to get all the way to the end of the
					// boarding sequence (including locking on to the ship) but
					// not to actually board, if they are cloaked.
					if(isYours)
						Messages::Add("You cannot board a ship while cloaked.", Messages::Importance::High);
				}
				else
				{
					isBoarding = false;
					bool isEnemy = government->IsEnemy(target->government);
					if(isEnemy && Random::Real() < target->Attributes().Get("self destruct"))
					{
						Messages::Add("The " + target->DisplayModelName() + " \"" + target->Name()
							+ "\" has activated its self-destruct mechanism.", Messages::Importance::High);
						GetTargetShip()->SelfDestruct();
					}
					else
						hasBoarded = true;
				}
			}
		}
	}

	// Clear your target if it is destroyed. This is only important for NPCs,
	// because ordinary ships cease to exist once they are destroyed.
	target = GetTargetShip();
	if(target && target->IsDestroyed() && target->explosionCount >= target->explosionTotal)
		targetShip.reset();
}



// Finally, move the ship and create any movement visuals.
void Ship::DoEngineVisuals(vector<Visual> &visuals, bool isUsingAfterburner)
{
	if(isUsingAfterburner && !Attributes().AfterburnerEffects().empty())
		for(const EnginePoint &point : enginePoints)
		{
			Point pos = angle.Rotate(point) * Zoom() + position;
			// Stream the afterburner effects outward in the direction the engines are facing.
			Point effectVelocity = velocity - 6. * angle.Unit();
			for(auto &&it : Attributes().AfterburnerEffects())
				for(int i = 0; i < it.second; ++i)
					visuals.emplace_back(*it.first, pos, effectVelocity, angle);
		}
}



// Add escorts to this ship. Escorts look to the parent ship for movement
// cues and try to stay with it when it lands or goes into hyperspace.
void Ship::AddEscort(Ship &ship)
{
	escorts.push_back(ship.shared_from_this());
}



void Ship::RemoveEscort(const Ship &ship)
{
	auto it = escorts.begin();
	for( ; it != escorts.end(); ++it)
		if(it->lock().get() == &ship)
		{
			escorts.erase(it);
			return;
		}
}



double Ship::MinimumHull() const
{
	if(neverDisabled)
		return 0.;

	double maximumHull = MaxHull();
	double absoluteThreshold = attributes.Get("absolute threshold");
	if(absoluteThreshold > 0.)
		return absoluteThreshold;

	double thresholdPercent = attributes.Get("threshold percentage");
	double transition = 1 / (1 + 0.0005 * maximumHull);
	double minimumHull = maximumHull * (thresholdPercent > 0.
		? min(thresholdPercent, 1.) : 0.1 * (1. - transition) + 0.5 * transition);

	return max(0., floor(minimumHull + attributes.Get("hull threshold")));
}



void Ship::CreateExplosion(vector<Visual> &visuals, bool spread)
{
	if(!HasSprite() || !GetMask().IsLoaded() || explosionEffects.empty())
		return;

	// Bail out if this loops enough times, just in case.
	for(int i = 0; i < 10; ++i)
	{
		Point point((Random::Real() - .5) * Width(),
			(Random::Real() - .5) * Height());
		if(GetMask().Contains(point, Angle()))
		{
			// Pick an explosion.
			int type = Random::Int(explosionTotal);
			auto it = explosionEffects.begin();
			for( ; it != explosionEffects.end(); ++it)
			{
				type -= it->second;
				if(type < 0)
					break;
			}
			Point effectVelocity = velocity;
			if(spread)
			{
				double scale = .04 * (Width() + Height());
				effectVelocity += Angle::Random().Unit() * (scale * Random::Real());
			}
			visuals.emplace_back(*it->first, angle.Rotate(point) + position, std::move(effectVelocity), angle);
			++explosionCount;
			return;
		}
	}
}



// Place a "spark" effect, like ionization or disruption.
void Ship::CreateSparks(vector<Visual> &visuals, const string &name, double amount)
{
	CreateSparks(visuals, GameData::Effects().Get(name), amount);
}



void Ship::CreateSparks(vector<Visual> &visuals, const Effect *effect, double amount)
{
	if(forget)
		return;

	// Limit the number of sparks, depending on the size of the sprite.
	amount = min(amount, Width() * Height() * .0006);
	// Preallocate capacity, in case we're adding a non-trivial number of sparks.
	visuals.reserve(visuals.size() + static_cast<int>(amount));

	while(true)
	{
		amount -= Random::Real();
		if(amount <= 0.)
			break;

		Point point((Random::Real() - .5) * Width(),
			(Random::Real() - .5) * Height());
		if(GetMask().Contains(point, Angle()))
			visuals.emplace_back(*effect, angle.Rotate(point) + position, velocity, angle);
	}
}



double Ship::CalculateAttraction() const
{
	return max(0., .4 * sqrt(attributes.Get("cargo space")) - 1.8);
}



double Ship::CalculateDeterrence() const
{
	double tempDeterrence = 0.;
	for(const Hardpoint &hardpoint : Weapons())
		if(hardpoint.GetOutfit())
		{
			const Outfit *weapon = hardpoint.GetOutfit();
			double strength = weapon->ShieldDamage() + weapon->HullDamage()
				+ (weapon->RelativeShieldDamage() * MaxShields())
				+ (weapon->RelativeHullDamage() * MaxHull());
			tempDeterrence += .12 * strength / weapon->Reload();
		}
	return tempDeterrence;
}<|MERGE_RESOLUTION|>--- conflicted
+++ resolved
@@ -89,6 +89,9 @@
 	// Outfit scanner (15) takes 10 seconds (600/600=1.0) to scan a Bactrian (740 space) at 0 range.
 	const double SCAN_OUTFIT_FACTOR = pow(1.0 / sqrt(15.), -1.5) / 740.;
 
+	// Total number of frames the damaged overlay is show, if any.
+	constexpr int TOTAL_DAMAGE_FRAMES = 40;
+
 	// Helper function to transfer energy to a given stat if it is less than the
 	// given maximum value.
 	void DoRepair(double &stat, double &available, double maximum)
@@ -310,6 +313,8 @@
 					engine.zoom = grand.Value(1);
 				else if(grandKey == "angle" && grand.Size() >= 2)
 					engine.facing += Angle(grand.Value(1));
+				else if(grandKey == "gimbal" && grand.Size() >= 2)
+					engine.gimbal += Angle(grand.Value(1));
 				else
 				{
 					for(unsigned j = 1; j < ENGINE_SIDE.size(); ++j)
@@ -780,7 +785,7 @@
 	// If this ship is being instantiated for the first time, make sure its
 	// crew, fuel, etc. are all refilled.
 	if(isNewInstance)
-		Recharge(true);
+		Recharge();
 
 	// Ensure that all defined bays are of a valid category. Remove and warn about any
 	// invalid bays. Add a default "launch effect" to any remaining internal bays if
@@ -988,6 +993,7 @@
 			out.BeginChild();
 			out.Write("zoom", point.zoom);
 			out.Write("angle", point.facing.Degrees());
+			out.Write("gimbal", point.gimbal.Degrees());
 			out.Write(ENGINE_SIDE[point.side]);
 			out.EndChild();
 
@@ -998,6 +1004,7 @@
 			out.BeginChild();
 			out.Write("zoom", point.zoom);
 			out.Write("angle", point.facing.Degrees() - 180.);
+			out.Write("gimbal", point.gimbal.Degrees());
 			out.Write(ENGINE_SIDE[point.side]);
 			out.EndChild();
 		}
@@ -1007,6 +1014,7 @@
 			out.BeginChild();
 			out.Write("zoom", point.zoom);
 			out.Write("angle", point.facing.Degrees());
+			out.Write("gimbal", point.gimbal.Degrees());
 			out.Write(ENGINE_SIDE[point.side]);
 			out.Write(STEERING_FACING[point.steering]);
 			out.EndChild();
@@ -1298,12 +1306,8 @@
 {
 	this->position = position;
 	this->velocity = velocity;
-<<<<<<< HEAD
-	this->angle = angle;
-=======
 	this->angle = Angle();
 	Turn(angle);
->>>>>>> 0faed6a2
 
 	// If landed, place the ship right above the planet.
 	// Escorts should take off a bit behind their flagships.
@@ -1614,6 +1618,10 @@
 	// Show afterburner flares unless the ship is being destroyed.
 	if(!isBeingDestroyed)
 		DoEngineVisuals(visuals, isUsingAfterburner);
+
+	// Start fading the damage overlay.
+	if(damageOverlayTimer)
+		--damageOverlayTimer;
 }
 
 
@@ -2195,6 +2203,40 @@
 
 
 
+// Check if this ship is allowed to land on this planet, accounting for its personality.
+bool Ship::IsRestrictedFrom(const Planet &planet) const
+{
+	// The player's ships have no travel restrictions.
+	if(isYours || !government)
+		return false;
+
+	bool restrictedByGov = government->IsRestrictedFrom(planet);
+	// Special ships (such as NPCs) are unrestricted by default and must be explicitly restricted
+	// by their government's travel restrictions in order to follow them.
+	if(isSpecial)
+		return personality.IsRestricted() && restrictedByGov;
+	return !personality.IsUnrestricted() && restrictedByGov;
+}
+
+
+
+// Check if this ship is allowed to enter this system, accounting for its personality.
+bool Ship::IsRestrictedFrom(const System &system) const
+{
+	// The player's ships have no travel restrictions.
+	if(isYours || !government)
+		return false;
+
+	bool restrictedByGov = government->IsRestrictedFrom(system);
+	// Special ships (such as NPCs) are unrestricted by default and must be explicitly restricted
+	// by their government's travel restrictions in order to follow them.
+	if(isSpecial)
+		return personality.IsRestricted() && restrictedByGov;
+	return !personality.IsUnrestricted() && restrictedByGov;
+}
+
+
+
 // Check if this ship is currently able to enter hyperspace to its target.
 bool Ship::IsReadyToJump(bool waitingIsReady) const
 {
@@ -2341,7 +2383,7 @@
 	explosionCount = 0;
 	explosionRate = 0;
 	UnmarkForRemoval();
-	Recharge(true);
+	Recharge();
 }
 
 
@@ -2363,23 +2405,23 @@
 
 
 // Recharge and repair this ship (e.g. because it has landed).
-void Ship::Recharge(bool atSpaceport)
+void Ship::Recharge(int rechargeType, bool hireCrew)
 {
 	if(IsDestroyed())
 		return;
 
-	if(atSpaceport)
+	if(hireCrew)
 		crew = min<int>(max(crew, RequiredCrew()), attributes.Get("bunks"));
 	pilotError = 0;
 	pilotOkay = 0;
 
-	if(atSpaceport || attributes.Get("shield generation"))
+	if((rechargeType & Port::RechargeType::Shields) || attributes.Get("shield generation"))
 		shields = MaxShields();
-	if(atSpaceport || attributes.Get("hull repair rate"))
+	if((rechargeType & Port::RechargeType::Hull) || attributes.Get("hull repair rate"))
 		hull = MaxHull();
-	if(atSpaceport || attributes.Get("energy generation"))
+	if((rechargeType & Port::RechargeType::Energy) || attributes.Get("energy generation"))
 		energy = attributes.Get("energy capacity");
-	if(atSpaceport || attributes.Get("fuel generation"))
+	if((rechargeType & Port::RechargeType::Fuel) || attributes.Get("fuel generation"))
 		fuel = attributes.Get("fuel capacity");
 
 	heat = IdleHeat();
@@ -2603,6 +2645,14 @@
 
 
 
+// Returns the remaining damage timer, for the damage overlay.
+int Ship::DamageOverlayTimer() const
+{
+	return damageOverlayTimer;
+}
+
+
+
 const ShipJumpNavigation &Ship::JumpNavigation() const
 {
 	return navigation;
@@ -2716,10 +2766,23 @@
 
 
 
-// Calculate drag, accounting for drag reduction.
+// Calculate the drag on this ship. The drag can be no greater than the mass.
 double Ship::Drag() const
 {
-	return attributes.Get("drag") / (1. + attributes.Get("drag reduction"));
+	double drag = attributes.Get("drag") / (1. + attributes.Get("drag reduction"));
+	double mass = InertialMass();
+	return drag >= mass ? mass : drag;
+}
+
+
+
+// Calculate the drag force that this ship experiences. The drag force is the drag
+// divided by the mass, up to a value of 1.
+double Ship::DragForce() const
+{
+	double drag = attributes.Get("drag") / (1. + attributes.Get("drag reduction"));
+	double mass = InertialMass();
+	return drag >= mass ? 1. : drag / mass;
 }
 
 
@@ -2737,7 +2800,10 @@
 
 int Ship::CrewValue() const
 {
-	return max(Crew(), RequiredCrew()) + attributes.Get("crew equivalent");
+	int crewEquivalent = attributes.Get("crew equivalent");
+	if(attributes.Get("use crew equivalent as crew"))
+		return crewEquivalent;
+	return max(Crew(), RequiredCrew()) + crewEquivalent;
 }
 
 
@@ -2774,7 +2840,8 @@
 
 double Ship::TurnRate() const
 {
-	return attributes.Get("turn") / InertialMass();
+	return attributes.Get("turn") / InertialMass()
+		* (1. + attributes.Get("turn multiplier"));
 }
 
 
@@ -2782,7 +2849,8 @@
 double Ship::Acceleration() const
 {
 	double thrust = attributes.Get("thrust");
-	return (thrust ? thrust : attributes.Get("afterburner thrust")) / InertialMass();
+	return (thrust ? thrust : attributes.Get("afterburner thrust")) / InertialMass()
+		* (1. + attributes.Get("acceleration multiplier"));
 }
 
 
@@ -2800,7 +2868,8 @@
 
 double Ship::ReverseAcceleration() const
 {
-	return attributes.Get("reverse thrust");
+	return attributes.Get("reverse thrust") / InertialMass()
+		* (1. + attributes.Get("acceleration multiplier"));
 }
 
 
@@ -2818,6 +2887,8 @@
 // Create any target effects as sparks.
 int Ship::TakeDamage(vector<Visual> &visuals, const DamageDealt &damage, const Government *sourceGovernment)
 {
+	damageOverlayTimer = TOTAL_DAMAGE_FRAMES;
+
 	bool wasDisabled = IsDisabled();
 	bool wasDestroyed = IsDestroyed();
 
@@ -4059,7 +4130,7 @@
 			{
 				for(const StellarObject &object : currentSystem->Objects())
 					if(object.HasSprite() && object.HasValidPlanet()
-							&& object.GetPlanet()->HasSpaceport())
+							&& object.GetPlanet()->HasServices())
 					{
 						target = object.Position();
 						break;
@@ -4179,7 +4250,7 @@
 	}
 	// Only refuel if this planet has a spaceport.
 	else if(fuel >= attributes.Get("fuel capacity")
-			|| !landingPlanet || !landingPlanet->HasSpaceport())
+			|| !landingPlanet || !landingPlanet->GetPort().CanRecharge(Port::RechargeType::Fuel))
 	{
 		zoom = min(1.f, zoom + landingSpeed);
 		SetTargetStellar(nullptr);
@@ -4255,10 +4326,11 @@
 	isUsingAfterburner = false;
 
 	double mass = InertialMass();
+	double dragForce = DragForce();
 	double slowMultiplier = 1. / (1. + slowness * .05);
 
 	if(isDisabled)
-		velocity *= 1. - Drag() / mass;
+		velocity *= 1. - dragForce;
 	else if(!pilotError)
 	{
 		if(commands.Turn())
@@ -4307,7 +4379,7 @@
 				slowness += scale * attributes.Get("turning slowing");
 				disruption += scale * attributes.Get("turning disruption");
 
-				angle += commands.Turn() * TurnRate() * slowMultiplier;
+				Turn(commands.Turn() * TurnRate() * slowMultiplier);
 			}
 		}
 		double thrustCommand = commands.Has(Command::FORWARD) - commands.Has(Command::BACK);
@@ -4366,7 +4438,7 @@
 					slowness += scale * attributes.Get(isThrusting ? "thrusting slowing" : "reverse thrusting slowing");
 					disruption += scale * attributes.Get(isThrusting ? "thrusting disruption" : "reverse thrusting disruption");
 
-					acceleration += angle.Unit() * (thrustCommand * thrust / mass);
+					acceleration += angle.Unit() * thrustCommand * (isThrusting ? Acceleration() : ReverseAcceleration());
 				}
 			}
 		}
@@ -4410,7 +4482,7 @@
 				slowness += slownessCost;
 				disruption += disruptionCost;
 
-				acceleration += angle.Unit() * thrust / mass;
+				acceleration += angle.Unit() * (1. + attributes.Get("acceleration multiplier")) * thrust / mass;
 
 				// Only create the afterburner effects if the ship is in the player's system.
 				isUsingAfterburner = !forget;
@@ -4420,7 +4492,8 @@
 	if(acceleration)
 	{
 		acceleration *= slowMultiplier;
-		Point dragAcceleration = acceleration - velocity * (Drag() / mass);
+		// Acceleration multiplier needs to modify effective drag, otherwise it changes top speeds.
+		Point dragAcceleration = acceleration - velocity * dragForce * (1. + attributes.Get("acceleration multiplier"));
 		// Make sure dragAcceleration has nonzero length, to avoid divide by zero.
 		if(dragAcceleration)
 		{
@@ -4532,15 +4605,22 @@
 void Ship::DoEngineVisuals(vector<Visual> &visuals, bool isUsingAfterburner)
 {
 	if(isUsingAfterburner && !Attributes().AfterburnerEffects().empty())
+	{
+		double gimbalDirection = (Commands().Has(Command::FORWARD) || Commands().Has(Command::BACK))
+			* -Commands().Turn();
+
 		for(const EnginePoint &point : enginePoints)
 		{
+			Angle gimbal = Angle(gimbalDirection * point.gimbal.Degrees());
+			Angle afterburnerAngle = angle + point.facing + gimbal;
 			Point pos = angle.Rotate(point) * Zoom() + position;
 			// Stream the afterburner effects outward in the direction the engines are facing.
-			Point effectVelocity = velocity - 6. * angle.Unit();
+			Point effectVelocity = velocity - 6. * afterburnerAngle.Unit();
 			for(auto &&it : Attributes().AfterburnerEffects())
 				for(int i = 0; i < it.second; ++i)
-					visuals.emplace_back(*it.first, pos, effectVelocity, angle);
-		}
+					visuals.emplace_back(*it.first, pos, effectVelocity, afterburnerAngle);
+		}
+	}
 }
 
 
@@ -4670,9 +4750,43 @@
 		if(hardpoint.GetOutfit())
 		{
 			const Outfit *weapon = hardpoint.GetOutfit();
-			double strength = weapon->ShieldDamage() + weapon->HullDamage()
-				+ (weapon->RelativeShieldDamage() * MaxShields())
-				+ (weapon->RelativeHullDamage() * MaxHull());
+			// 1 DoT damage of type X = 100 damage of type X over an extended period of time
+			// (~95 damage after 5 seconds, ~99 damage after 8 seconds). Therefore, multiply
+			// DoT damage types by 100. Disruption, scrambling, and slowing don't have an
+			// analogous instantaneous damage type, but still just multiply them by 100 to
+			// stay consistent.
+
+			// Compare the relative damage types to the strength of the firing ship, since we
+			// have nothing else to reasonably compare against.
+
+			// Shield and hull damage are the primary damage types that dictate combat, so
+			// consider the full damage dealt by these types for the strength of a weapon.
+			double shieldFactor = weapon->ShieldDamage()
+					+ weapon->RelativeShieldDamage() * MaxShields()
+					+ weapon->DischargeDamage() * 100.;
+			double hullFactor = weapon->HullDamage()
+					+ weapon->RelativeHullDamage() * MaxHull()
+					+ weapon->CorrosionDamage() * 100.;
+
+			// Other damage types don't outright destroy ships, so they aren't considered
+			// as heavily in the strength of a weapon.
+			double energyFactor = weapon->EnergyDamage()
+					+ weapon->RelativeEnergyDamage() * attributes.Get("energy capacity")
+					+ weapon->IonDamage() * 100.;
+			double heatFactor = weapon->HeatDamage()
+					+ weapon->RelativeHeatDamage() * MaximumHeat()
+					+ weapon->BurnDamage() * 100.;
+			double fuelFactor = weapon->FuelDamage()
+					+ weapon->RelativeFuelDamage() * attributes.Get("fuel capacity")
+					+ weapon->LeakDamage() * 100.;
+			double scramblingFactor = weapon->ScramblingDamage() * 100.;
+			double slowingFactor = weapon->SlowingDamage() * 100.;
+			double disruptionFactor = weapon->DisruptionDamage() * 100.;
+
+			// Disabled and asteroid damage are ignored because they don't matter in combat.
+
+			double strength = shieldFactor + hullFactor + 0.2 * (energyFactor + heatFactor + fuelFactor
+					+ scramblingFactor + slowingFactor + disruptionFactor);
 			tempDeterrence += .12 * strength / weapon->Reload();
 		}
 	return tempDeterrence;
